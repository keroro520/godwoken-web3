{
  "name": "@godwoken-web3/api-server",
  "version": "1.5.2-rc1",
  "private": true,
  "scripts": {
    "start": "concurrently \"tsc -w\" \"nodemon ./bin/cluster\"",
    "start:prod": "NODE_ENV=production node ./bin/cluster",
    "start:pm2": "NODE_ENV=production pm2 start ./bin/cluster --no-daemon --name gw-web3 --max-memory-restart 1G",
    "test": "ava",
<<<<<<< HEAD
    "fmt": "prettier --write \"{migrations,tests,cli}/**/*.{js,ts,tsx}\" src/* package.json",
    "lint": "eslint -c ../../.eslintrc.js \"{src,tests,cli}/**/*.ts\"",
=======
    "fmt": "prettier --write \"{migrations,tests}/**/*.{js,ts,tsx}\" src/* package.json tsconfig.json",
    "lint": "eslint -c ../../.eslintrc.js \"{src,tests}/**/*.ts\"",
>>>>>>> f191d0ae
    "reset_database": "NODE_ENV=test knex migrate:down && knex migrate:up && knex seed:run",
    "knex": "knex",
    "migrate:make": "knex migrate:make",
    "migrate:latest": "knex migrate:latest",
    "migrate-accounts": "ts-node ./src/migrate-accounts.ts",
    "build": "tsc",
    "cli": "yarn ts-node cli/index.ts"
  },
  "ava": {
    "extensions": [
      "ts"
    ],
    "require": [
      "ts-node/register"
    ],
    "files": [
      "tests/**/*",
      "!tests/www.ts"
    ]
  },
  "dependencies": {
    "@ckb-lumos/base": "0.18.0-rc6",
    "@ckb-lumos/toolkit": "0.18.0-rc6",
    "@godwoken-web3/godwoken": "1.5.2-rc1",
    "@newrelic/native-metrics": "^7.0.1",
    "@sentry/node": "^6.11.0",
    "blake2b": "2.1.3",
    "commander": "^9.4.0",
    "cors": "^2.8.5",
    "dotenv": "^8.2.0",
    "ethereum-input-data-decoder": "^0.3.5",
    "ethereumjs-util": "^7.0.9",
    "express": "^4.17.1",
    "express-winston": "^4.2.0",
    "express-ws": "^5.0.2",
    "http-errors": "~1.6.3",
    "immutable": "^4.0.0-rc.12",
    "jayson": "^3.6.4",
    "keccak256": "^1.0.2",
    "knex": "2.0.0",
    "leveldown": "^6.0.1",
    "levelup": "^5.0.1",
    "newrelic": "^8.15.0",
    "pg": "8.7.3",
    "redis": "^4.2.0",
    "rlp": "^2.2.6",
    "secp256k1": "^4.0.2",
    "v8-profiler-next": "^1.9.0",
    "web3-eth-abi": "^1.6.0",
    "winston": "^3.7.2"
  },
  "devDependencies": {
    "@types/cors": "^2.8.12",
    "@types/express": "^4.17.13",
    "@types/express-ws": "^3.0.1",
    "@types/http-errors": "^1.8.2",
    "@types/leveldown": "^4.0.3",
    "@types/levelup": "^4.3.3",
    "@types/newrelic": "^7.0.2",
    "@types/secp256k1": "^4.0.2",
    "ava": "^4.1.0",
    "concurrently": "^6.0.0",
    "nodemon": "^2.0.19",
    "ts-node": "^9.1.1",
    "typescript": "^4.2.2"
  }
}<|MERGE_RESOLUTION|>--- conflicted
+++ resolved
@@ -7,13 +7,8 @@
     "start:prod": "NODE_ENV=production node ./bin/cluster",
     "start:pm2": "NODE_ENV=production pm2 start ./bin/cluster --no-daemon --name gw-web3 --max-memory-restart 1G",
     "test": "ava",
-<<<<<<< HEAD
-    "fmt": "prettier --write \"{migrations,tests,cli}/**/*.{js,ts,tsx}\" src/* package.json",
+    "fmt": "prettier --write \"{migrations,tests,cli}/**/*.{js,ts,tsx}\" src/* package.json tsconfig.json",
     "lint": "eslint -c ../../.eslintrc.js \"{src,tests,cli}/**/*.ts\"",
-=======
-    "fmt": "prettier --write \"{migrations,tests}/**/*.{js,ts,tsx}\" src/* package.json tsconfig.json",
-    "lint": "eslint -c ../../.eslintrc.js \"{src,tests}/**/*.ts\"",
->>>>>>> f191d0ae
     "reset_database": "NODE_ENV=test knex migrate:down && knex migrate:up && knex seed:run",
     "knex": "knex",
     "migrate:make": "knex migrate:make",
