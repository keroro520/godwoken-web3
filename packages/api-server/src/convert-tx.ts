--- conflicted
+++ resolved
@@ -11,12 +11,9 @@
   ethAddressToAccountId,
   ethEoaAddressToScriptHash,
 } from "./base/address";
-<<<<<<< HEAD
 import { gwConfig } from "./base/gw-config";
-=======
 import { envConfig } from "./base/env-config";
 import { logger } from "./base/logger";
->>>>>>> f7229720
 import { COMPATIBLE_DOCS_URL } from "./methods/constant";
 import { verifyGasLimit } from "./methods/validator";
 
@@ -223,7 +220,7 @@
     args_data.slice(2);
 
   const godwokenRawL2Tx: RawL2Transaction = {
-    chain_id: "0x" + BigInt(envConfig.chainId).toString(16),
+    chain_id: "0x" + BigInt(gwConfig.web3ChainId!).toString(16),
     from_id: fromId,
     to_id: toId,
     nonce: nonce === "0x" ? "0x0" : nonce,
