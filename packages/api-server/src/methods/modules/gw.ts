--- conflicted
+++ resolved
@@ -1,19 +1,12 @@
-<<<<<<< HEAD
-import { parseGwRpcError } from "../gw-error";
-import { RPC, schemas } from "@godwoken-web3/godwoken";
+import { parseGwRpcError, parseGwRunResultError } from "../gw-error";
+import { RPC, RunResult, schemas } from "@godwoken-web3/godwoken";
 import {
   middleware,
   verifyGasLimit,
   verifyGasPrice,
   verifySudtFee,
 } from "../validator";
-import { Hash, HexNumber, HexString, Script } from "@ckb-lumos/base";
-=======
-import { parseGwRpcError, parseGwRunResultError } from "../gw-error";
-import { RPC, RunResult } from "@godwoken-web3/godwoken";
-import { middleware, verifyGasLimit, verifyGasPrice } from "../validator";
 import { Hash, HexNumber, HexString, Script, utils } from "@ckb-lumos/base";
->>>>>>> 9f34d993
 import { Store } from "../../cache/store";
 import { envConfig } from "../../base/env-config";
 import { CACHE_EXPIRED_TIME_MILSECS, GW_RPC_KEY } from "../../cache/constant";
