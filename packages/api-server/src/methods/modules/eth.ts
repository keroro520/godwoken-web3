--- conflicted
+++ resolved
@@ -648,7 +648,7 @@
     if (data != null) {
       const [tx, logs] = data;
       const apiLogs = logs.map((log) => toApiLog(log));
-      const transactionReceipt = toApiTransactioReceipt(tx, apiLogs);
+      const transactionReceipt = toApiTransactionReceipt(tx, apiLogs);
       return transactionReceipt;
     }
 
@@ -682,14 +682,7 @@
       return ethTxReceipt;
     }
 
-<<<<<<< HEAD
     return null;
-=======
-    const [tx, logs] = data;
-    const apiLogs = logs.map((log) => toApiLog(log));
-    const transactionReceipt = toApiTransactionReceipt(tx, apiLogs);
-    return transactionReceipt;
->>>>>>> 0720418e
   }
 
   /* #region filter-related api methods */
