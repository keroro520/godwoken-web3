import {
  BlockParameter,
  GodwokenLog,
  LogItem,
  PolyjuiceSystemLog,
  PolyjuiceUserLog,
  SudtOperationLog,
  SudtPayFeeLog,
  TransactionCallObject,
} from "../types";
import {
  middleware,
  validators,
  verifyEnoughBalance,
  verifyGasLimit,
  verifyIntrinsicGas,
} from "../validator";
<<<<<<< HEAD
import {
  AutoCreateAccountCacheValue,
  FilterFlag,
  FilterObject,
} from "../../cache/types";
=======
>>>>>>> 70414d81
import { Address, Hash, HexNumber, HexString } from "@ckb-lumos/base";
import {
  GodwokenClient,
  RawL2Transaction,
  RunResult,
} from "@godwoken-web3/godwoken";
import {
  CKB_SUDT_ID,
  COMPATIBLE_DOCS_URL,
  POLY_MAX_BLOCK_GAS_LIMIT,
  POLYJUICE_CONTRACT_CODE,
  POLYJUICE_SYSTEM_LOG_FLAG,
  POLYJUICE_SYSTEM_PREFIX,
  POLYJUICE_USER_LOG_FLAG,
  SUDT_OPERATION_LOG_FLAG,
  SUDT_PAY_FEE_LOG_FLAG,
} from "../constant";
import { Query, universalizeAddress } from "../../db";
import { envConfig } from "../../base/env-config";
import { Uint256, Uint32, Uint64 } from "../../base/types/uint";
import {
  Log,
  toApiBlock,
  toApiLog,
  toApiTransaction,
  toApiTransactionReceipt,
} from "../../db/types";
import {
  HeaderNotFoundError,
  InvalidParamsError,
  MethodNotSupportError,
  Web3Error,
} from "../error";
import {
  EthBlock,
  EthLog,
  EthTransaction,
  EthTransactionReceipt,
} from "../../base/types/api";
import { filterWeb3Transaction } from "../../filter-web3-tx";
import { FilterManager } from "../../cache";
import { parseGwRunResultError } from "../gw-error";
import { Store } from "../../cache/store";
import {
  AUTO_CREATE_ACCOUNT_CACHE_EXPIRED_TIME_MILSECS,
  CACHE_EXPIRED_TIME_MILSECS,
  TX_HASH_MAPPING_CACHE_EXPIRED_TIME_MILSECS,
  TX_HASH_MAPPING_PREFIX_KEY,
} from "../../cache/constant";
import {
  autoCreateAccountCacheKey,
  calcEthTxHash,
  generateRawTransaction,
  polyjuiceRawTransactionToApiTransaction,
} from "../../convert-tx";
import { ethAddressToAccountId, EthRegistryAddress } from "../../base/address";
import { keccakFromString } from "ethereumjs-util";
import { DataCacheConstructor, RedisDataCache } from "../../cache/data";
import { gwConfig } from "../../base/index";
import { logger } from "../../base/logger";
import { calcIntrinsicGas } from "../../util";
import { FilterFlag, FilterParams, RpcFilterRequest } from "../../base/filter";

const Config = require("../../../config/eth.json");

type U32 = number;
type U64 = bigint;

const ZERO_ETH_ADDRESS = "0x" + "00".repeat(20);

type GodwokenBlockParameter = U64 | undefined;

export class Eth {
  private query: Query;
  private rpc: GodwokenClient;
  private filterManager: FilterManager;
  private cacheStore: Store;
  private gasPriceCacheMilSec: number;

  constructor() {
    this.query = new Query();
    this.rpc = new GodwokenClient(
      envConfig.godwokenJsonRpc,
      envConfig.godwokenReadonlyJsonRpc
    );
    this.filterManager = new FilterManager(true);
    this.filterManager.connect();

    this.cacheStore = new Store(
      envConfig.redisUrl,
      true,
      CACHE_EXPIRED_TIME_MILSECS
    );
    this.cacheStore.init();

    const cacheSeconds: number = +(envConfig.gasPriceCacheSeconds || "0");
    this.gasPriceCacheMilSec = cacheSeconds * 1000;

    this.getBlockByNumber = middleware(this.getBlockByNumber.bind(this), 2, [
      validators.blockParameter,
      validators.bool,
    ]);
    this.getBlockByHash = middleware(this.getBlockByHash.bind(this), 2, [
      validators.blockHash,
      validators.bool,
    ]);
    this.getBalance = middleware(this.getBalance.bind(this), 2, [
      validators.address,
      validators.blockParameter,
    ]);
    this.getStorageAt = middleware(this.getStorageAt.bind(this), 3, [
      validators.address,
      validators.storageKey,
      validators.blockParameter,
    ]);
    this.getTransactionCount = middleware(
      this.getTransactionCount.bind(this),
      2,
      [validators.address, validators.blockParameter]
    );
    this.getBlockTransactionCountByHash = middleware(
      this.getBlockTransactionCountByHash.bind(this),
      1,
      [validators.blockHash]
    );
    this.getBlockTransactionCountByNumber = middleware(
      this.getBlockTransactionCountByNumber.bind(this),
      1,
      [validators.blockParameter]
    );
    this.getUncleCountByBlockHash = middleware(
      this.getUncleCountByBlockHash.bind(this),
      1,
      [validators.blockHash]
    );
    this.getUncleCountByBlockNumber = middleware(
      this.getUncleCountByBlockNumber.bind(this),
      1,
      [validators.blockParameter]
    );
    this.getCode = middleware(this.getCode.bind(this), 2, [
      validators.address,
      validators.blockParameter,
    ]);
    this.getTransactionByHash = middleware(
      this.getTransactionByHash.bind(this),
      1,
      [validators.txHash]
    );
    this.getTransactionByBlockHashAndIndex = middleware(
      this.getTransactionByBlockHashAndIndex.bind(this),
      2,
      [validators.blockHash, validators.hexNumber]
    );
    this.getTransactionByBlockNumberAndIndex = middleware(
      this.getTransactionByBlockNumberAndIndex.bind(this),
      2,
      [validators.blockParameter, validators.hexNumber]
    );
    this.getTransactionReceipt = middleware(
      this.getTransactionReceipt.bind(this),
      1,
      [validators.txHash]
    );
    this.getUncleByBlockHashAndIndex = middleware(
      this.getUncleByBlockHashAndIndex.bind(this),
      2,
      [validators.blockHash, validators.hexNumber]
    );
    this.getUncleByBlockNumberAndIndex = middleware(
      this.getUncleByBlockNumberAndIndex.bind(this),
      2,
      [validators.blockParameter, validators.hexNumber]
    );
    this.call = middleware(this.call.bind(this), 2, [
      validators.ethCallParams,
      validators.blockParameter,
    ]);
    this.estimateGas = middleware(this.estimateGas.bind(this), 1, [
      validators.ethEstimateGasParams,
    ]);
    this.newFilter = middleware(this.newFilter.bind(this), 1, [
      validators.newFilterParams,
    ]);
    this.uninstallFilter = middleware(this.uninstallFilter.bind(this), 1, [
      validators.hexString,
    ]);
    this.getFilterLogs = middleware(this.getFilterLogs.bind(this), 1, [
      validators.hexString,
    ]);
    this.getFilterChanges = middleware(this.getFilterChanges.bind(this), 1, [
      validators.hexString,
    ]);
    this.getLogs = middleware(this.getLogs.bind(this), 1, [
      validators.newFilterParams,
    ]);

    this.sendRawTransaction = middleware(
      this.sendRawTransaction.bind(this),
      1,
      [validators.hexString]
    );

    //
    this.syncing = middleware(this.syncing.bind(this), 0);

    this.coinbase = middleware(this.coinbase.bind(this), 0);

    this.mining = middleware(this.mining.bind(this), 0);

    this.blockNumber = middleware(this.blockNumber.bind(this), 0);

    this.sign = middleware(this.sign.bind(this), 0);

    this.signTransaction = middleware(this.signTransaction.bind(this), 0);

    this.sendTransaction = middleware(this.sendTransaction.bind(this), 0);
  }

  chainId(args: []): HexNumber {
    return gwConfig.web3ChainId!;
  }

  /**
   * Returns the current protocol version
   * @param  {Array<*>} [params] An empty array
   * @param  {Function} [cb] A function with an error object as the first argument and the
   * protocol version as the second argument
   */
  protocolVersion(args: []): HexNumber {
    const version = "0x" + BigInt(Config.eth_protocolVersion).toString(16);
    return version;
  }

  /**
   * Returns block syncing info
   * @param  {Array<*>} [params] An empty array
   * @param  {Function} [cb] A function with an error object as the first argument and the
   * SyncingStatus as the second argument.
   *    SyncingStatus: false or { startingBlock, currentBlock, highestBlock }
   */
  async syncing(args: []): Promise<any> {
    // TODO get the latest L2 block number
    const tipNumber = await this.query.getTipBlockNumber();
    if (tipNumber == null) {
      return false;
    }
    const blockHeight: HexNumber = new Uint64(tipNumber).toHex();
    const result = {
      startingBlock: blockHeight,
      currentBlock: blockHeight,
      highestBlock: blockHeight,
    };
    return result;
  }

  /**
   * Returns client coinbase address, which is always zero hashes
   * @param  {Array<*>} [params] An empty array
   * @param  {Function} [cb] A function with an error object as the first argument and the
   * 20 bytes 0 hex string as the second argument.
   */
  coinbase(args: []): Address {
    return ZERO_ETH_ADDRESS;
  }

  /**
   * Returns if client is mining, which is always false
   * @param  {Array<*>} [params] An empty array
   * @param  {Function} [cb] A function with an error object as the first argument and the
   * false as the second argument.
   */
  mining(args: []): boolean {
    return false;
  }

  /**
   * Returns client mining hashrate, which is always 0x0
   * @param  {Array<*>} [params] An empty array
   * @param  {Function} [cb] A function with an error object as the first argument and the
   * 0x0 as the second argument.
   */
  hashrate(args: []): HexNumber {
    return "0x0";
  }

  /**
   * Return median gas_price of latest ${LATEST_MEDIAN_GAS_PRICE} transactions
   *
   * @param _args empty
   * @returns
   */
  async gasPrice(_args: []): Promise<HexNumber> {
    const key = `eth.eth_gasPrice`;
    if (this.gasPriceCacheMilSec > 0) {
      const cachedGasPrice = await this.cacheStore.get(key);
      if (cachedGasPrice != null) {
        return cachedGasPrice;
      }
    }

    let medianGasPrice = await this.query.getMedianGasPrice();
    const minGasPrice = BigInt(envConfig.minGasPrice || 0);
    if (medianGasPrice < minGasPrice) {
      medianGasPrice = minGasPrice;
    }
    const medianGasPriceHex = "0x" + medianGasPrice.toString(16);

    if (this.gasPriceCacheMilSec > 0) {
      this.cacheStore.insert(key, medianGasPriceHex, this.gasPriceCacheMilSec);
    }

    return medianGasPriceHex;
  }

  /**
   * Returns client saved wallet addresses, which is always zero array
   * @param  {Array<*>} [params] An empty array
   * @param  {Function} [cb] A function with an error object as the first argument and the
   * [] as the second argument.
   */
  accounts(args: []): [] {
    return [];
  }

  async blockNumber(args: []): Promise<HexNumber | null> {
    const tipBlockNumber = await this.query.getTipBlockNumber();
    if (tipBlockNumber == null) {
      return null;
    }
    const blockHeight: HexNumber = new Uint64(tipBlockNumber).toHex();
    return blockHeight;
  }

  async sign(_args: any[]): Promise<void> {
    throw new MethodNotSupportError("eth_sign is not supported!");
  }

  async signTransaction(_args: any[]): Promise<void> {
    throw new MethodNotSupportError("eth_signTransaction is not supported!");
  }

  async sendTransaction(_args: any[]): Promise<void> {
    throw new MethodNotSupportError("eth_sendTransaction is not supported!");
  }

  async getBalance(args: [string, string]): Promise<HexNumber> {
    try {
      const address = args[0];
      const blockParameter = args[1];
      const blockNumber: GodwokenBlockParameter =
        await this.parseBlockParameter(blockParameter);
      const registryAddress: EthRegistryAddress = new EthRegistryAddress(
        address
      );
      const balance = await this.rpc.getBalance(
        registryAddress.serialize(),
        +CKB_SUDT_ID,
        blockNumber
      );

      const balanceHex = new Uint256(balance).toHex();
      return balanceHex;
    } catch (error: any) {
      throw new Web3Error(error.message);
    }
  }

  async getStorageAt(args: [string, string, string]): Promise<HexString> {
    try {
      const address = args[0];
      const storagePosition = args[1];
      const blockParameter = args[2];
      const blockNumber: GodwokenBlockParameter =
        await this.parseBlockParameter(blockParameter);
      const accountId: U32 | undefined = await ethAddressToAccountId(
        address,
        this.rpc
      );
      if (accountId == null) {
        return "0x0000000000000000000000000000000000000000000000000000000000000000";
      }

      const key = buildStorageKey(storagePosition);
      const value = await this.rpc.getStorageAt(accountId, key, blockNumber);
      return value;
    } catch (error: any) {
      throw new Web3Error(error.message);
    }
  }

  /**
   *
   * @param args [address, QUANTITY|TAG]
   * @param callback
   */
  async getTransactionCount(args: [string, string]): Promise<HexNumber> {
    try {
      const address = args[0];
      const blockParameter = args[1];
      const blockNumber: GodwokenBlockParameter =
        await this.parseBlockParameter(blockParameter);
      const accountId: number | undefined = await ethAddressToAccountId(
        address,
        this.rpc
      );
      if (accountId == null) {
        return "0x0";
      }
      const nonce = await this.rpc.getNonce(accountId, blockNumber);
      const transactionCount = new Uint32(nonce).toHex();
      return transactionCount;
    } catch (error: any) {
      throw new Web3Error(error.message);
    }
  }

  async getCode(args: [string, string]): Promise<HexString> {
    try {
      const defaultResult = "0x";

      const address = args[0];
      const blockParameter = args[1];
      const blockNumber: GodwokenBlockParameter =
        await this.parseBlockParameter(blockParameter);
      const accountId: number | undefined = await ethAddressToAccountId(
        address,
        this.rpc
      );
      if (accountId == null) {
        return defaultResult;
      }
      const contractCodeKey = polyjuiceBuildContractCodeKey(accountId);
      const dataHash = await this.rpc.getStorageAt(
        accountId,
        contractCodeKey,
        blockNumber
      );
      const data = await this.rpc.getData(dataHash, blockNumber);
      return data || defaultResult;
    } catch (error: any) {
      throw new Web3Error(error.message);
    }
  }

  async call(
    args: [TransactionCallObject, BlockParameter | undefined]
  ): Promise<HexString> {
    try {
      const txCallObj = args[0];
      const blockParameter = args[1] || "latest";
      const blockNumber: GodwokenBlockParameter =
        await this.parseBlockParameter(blockParameter);

      const executeCallResult = async () => {
        let runResult: RunResult | undefined;
        try {
          runResult = await ethCallTx(txCallObj, this.rpc, blockNumber);
        } catch (err) {
          throw parseGwRunResultError(err);
        }

        logger.debug("RunResult:", runResult);
        return runResult.return_data;
      };

      // using cache
      if (envConfig.enableCacheEthCall === "true") {
        // calculate raw data cache key
        const [tipBlockHash, memPoolStateRoot] = await Promise.all([
          this.rpc.getTipBlockHash(),
          this.rpc.getMemPoolStateRoot(),
        ]);
        const serializeParams = serializeEthCallParameters(
          txCallObj,
          blockNumber
        );
        const rawDataKey = getEthCallCacheKey(
          serializeParams,
          tipBlockHash,
          memPoolStateRoot
        );

        const prefixName = `${this.constructor.name}:call`; // FIXME: ${this.call.name} is null
        const constructArgs: DataCacheConstructor = {
          prefixName,
          rawDataKey,
          executeCallResult,
        };
        const dataCache = new RedisDataCache(constructArgs);
        const return_data = await dataCache.get();
        return return_data;
      } else {
        // not using cache
        const return_data = await executeCallResult();
        return return_data;
      }
    } catch (error: any) {
      throw new Web3Error(error.message, error.data);
    }
  }

  async estimateGas(
    args: [Partial<TransactionCallObject>, BlockParameter | undefined]
  ): Promise<HexNumber> {
    try {
      const txCallObj = args[0];
      if (txCallObj.to == null) {
        txCallObj.to = "0x";
      }
      const blockParameter = args[1] || "latest";
      const blockNumber: GodwokenBlockParameter =
        await this.parseBlockParameter(blockParameter);

      const extraGas: bigint = BigInt(envConfig.extraEstimateGas || "0");

      const executeCallResult = async () => {
        let runResult: RunResult | undefined;
        try {
          runResult = await ethCallTx(
            txCallObj as TransactionCallObject,
            this.rpc,
            blockNumber
          );
        } catch (error) {
          throw parseGwRunResultError(error);
        }

        const polyjuiceSystemLog = extractPolyjuiceSystemLog(
          runResult.logs
        ) as PolyjuiceSystemLog;

        logger.debug(
          "eth_estimateGas RunResult:",
          runResult,
          "0x" + BigInt(polyjuiceSystemLog.gasUsed).toString(16)
        );

        const gasUsed: bigint = polyjuiceSystemLog.gasUsed + extraGas;

        let result: HexNumber = "0x" + gasUsed.toString(16);
        const intrinsicGas = calcIntrinsicGas(txCallObj.to, txCallObj.data);
        if (gasUsed < intrinsicGas) {
          result = "0x" + intrinsicGas.toString(16);
        }

        return result;
      };

      // using cache
      if (envConfig.enableCacheEstimateGas === "true") {
        // calculate raw data cache key
        const [tipBlockHash, memPoolStateRoot] = await Promise.all([
          this.rpc.getTipBlockHash(),
          this.rpc.getMemPoolStateRoot(),
        ]);
        const serializeParams = serializeEstimateGasParameters(
          txCallObj,
          blockNumber
        );
        const rawDataKey = getEstimateGasCacheKey(
          serializeParams,
          tipBlockHash,
          memPoolStateRoot
        );

        const prefixName = `${this.constructor.name}:estimateGas`; // FIXME: ${this.call.name} is null
        const constructArgs: DataCacheConstructor = {
          prefixName,
          rawDataKey,
          executeCallResult,
        };
        const dataCache = new RedisDataCache(constructArgs);
        const result = await dataCache.get();
        return result;
      } else {
        // not using cache
        const result = await executeCallResult();
        return result;
      }
    } catch (error: any) {
      throw new Web3Error("UNPREDICTABLE_GAS_LIMIT: " + error.message);
    }
  }

  async getBlockByHash(args: [string, boolean]): Promise<EthBlock | null> {
    try {
      const blockHash = args[0];
      const isFullTransaction = args[1];

      const block = await this.query.getBlockByHash(blockHash);
      if (block == null) {
        return null;
      }

      if (isFullTransaction) {
        const txs = await this.query.getTransactionsByBlockHash(blockHash);
        const apiTxs = txs.map((tx) => toApiTransaction(tx));
        const apiBlock = toApiBlock(block, apiTxs);
        return apiBlock;
      } else {
        const ethTxHashes: Hash[] =
          await this.query.getTransactionEthHashesByBlockHash(blockHash);
        const apiBlock = toApiBlock(block, ethTxHashes);
        return apiBlock;
      }
    } catch (error: any) {
      throw new Web3Error(error.message);
    }
  }

  async getBlockByNumber(args: [string, boolean]): Promise<EthBlock | null> {
    const blockParameter = args[0];
    const isFullTransaction = args[1];
    let blockNumber: U64 | undefined;

    try {
      blockNumber = await this.blockParameterToBlockNumber(blockParameter);
    } catch (error: any) {
      return null;
    }

    const block = await this.query.getBlockByNumber(blockNumber);
    if (block == null) {
      return null;
    }

    const apiBlock = toApiBlock(block);
    if (isFullTransaction) {
      const txs = await this.query.getTransactionsByBlockNumber(blockNumber);
      const apiTxs = txs.map((tx) => toApiTransaction(tx));
      apiBlock.transactions = apiTxs;
    } else {
      const txHashes: Hash[] =
        await this.query.getTransactionEthHashesByBlockNumber(blockNumber);

      apiBlock.transactions = txHashes;
    }
    return apiBlock;
  }

  /**
   *
   * @param args [blockHash]
   * @param callback
   */
  async getBlockTransactionCountByHash(args: [string]): Promise<HexNumber> {
    const blockHash: Hash = args[0];

    const txCount = await this.query.getBlockTransactionCountByHash(blockHash);
    const txCountHex = new Uint32(txCount).toHex();

    return txCountHex;
  }

  /**
   *
   * @param args [blockNumber]
   * @param callback
   */
  async getBlockTransactionCountByNumber(args: [string]): Promise<HexNumber> {
    const blockParameter = args[0];
    const blockNumber: U64 | undefined = await this.blockParameterToBlockNumber(
      blockParameter
    );

    const txCount = await this.query.getBlockTransactionCountByNumber(
      blockNumber
    );
    const txCountHex: HexNumber = new Uint32(txCount).toHex();
    return txCountHex;
  }

  async getUncleByBlockHashAndIndex(args: [string, string]): Promise<null> {
    return null;
  }

  async getUncleByBlockNumberAndIndex(args: [string, string]): Promise<null> {
    return null;
  }

  /**
   *
   * @param args [blockHash]
   * @param callback
   */
  async getUncleCountByBlockHash(args: [string]): Promise<HexNumber> {
    return "0x0";
  }

  /**
   *
   * @param args [blockNumber]
   * @param callback
   */
  async getUncleCountByBlockNumber(args: [string]): Promise<HexNumber> {
    return "0x0";
  }

  /**
   *
   * @param args
   * @returns always empty array
   */
  async getCompilers(args: []): Promise<[]> {
    return [];
  }

  async getTransactionByHash(args: [string]): Promise<EthTransaction | null> {
    const ethTxHash: Hash = args[0];
    const cacheKey = autoCreateAccountCacheKey(ethTxHash);

    // 1. Find in db
    const tx = await this.query.getTransactionByEthTxHash(ethTxHash);
    if (tx != null) {
      // no need await
      // delete auto create account tx if already in db
      this.cacheStore.delete(cacheKey);
      const apiTx = toApiTransaction(tx);
      return apiTx;
    }

    // 2. If null, find pending transactions
    const ethTxHashKey = ethTxHashCacheKey(ethTxHash);
    const gwTxHash: Hash | null = await this.cacheStore.get(ethTxHashKey);
    if (gwTxHash != null) {
      const godwokenTxWithStatus = await this.rpc.getTransaction(gwTxHash);
      if (godwokenTxWithStatus == null) {
        return null;
      }
      const godwokenTxReceipt = await this.rpc.getTransactionReceipt(gwTxHash);
      const tipBlock = await this.query.getTipBlock();
      if (tipBlock == null) {
        throw new Error("tip block not found!");
      }
      let ethTxInfo = undefined;
      try {
        ethTxInfo = await filterWeb3Transaction(
          ethTxHash,
          this.rpc,
          tipBlock.number,
          tipBlock.hash,
          godwokenTxWithStatus.transaction,
          godwokenTxReceipt
        );
      } catch (err) {
        logger.error("filterWeb3Transaction:", err);
        logger.info("godwoken tx:", godwokenTxWithStatus);
        logger.info("godwoken receipt:", godwokenTxReceipt);
        throw err;
      }
      if (ethTxInfo != null) {
        const ethTx = ethTxInfo[0];
        return ethTx;
      }
    }

    // 3. Find by auto create account tx
    // TODO: delete cache store if dropped by godwoken
    // convert to tx hash mapping store if account id generated ?
    const polyjuiceRawTx = await this.cacheStore.get(cacheKey);
    if (polyjuiceRawTx != null) {
      const tipBlock = await this.query.getTipBlock();
      if (tipBlock == null) {
        throw new Error("tip block not found!");
      }
      // Convert polyjuice tx to api transaction
      const { tx, fromAddress }: AutoCreateAccountCacheValue =
        JSON.parse(polyjuiceRawTx);
      const apiTransaction: EthTransaction =
        polyjuiceRawTransactionToApiTransaction(
          tx,
          ethTxHash,
          tipBlock.hash,
          tipBlock.number,
          fromAddress
        );
      return apiTransaction;
    }

    return null;
  }

  /**
   *
   * @param args [blockHash, index]
   * @param callback
   */
  async getTransactionByBlockHashAndIndex(
    args: [string, string]
  ): Promise<EthTransaction | null> {
    const blockHash: Hash = args[0];
    const index = +args[1];

    const tx = await this.query.getTransactionByBlockHashAndIndex(
      blockHash,
      index
    );
    if (tx == null) {
      return null;
    }
    const apiTx = toApiTransaction(tx);
    return apiTx;
  }

  async getTransactionByBlockNumberAndIndex(
    args: [string, string]
  ): Promise<EthTransaction | null> {
    const blockParameter = args[0];
    const index: U32 = +args[1];
    const blockNumber: U64 = await this.blockParameterToBlockNumber(
      blockParameter
    );

    const tx = await this.query.getTransactionByBlockNumberAndIndex(
      blockNumber,
      index
    );

    if (tx == null) {
      return null;
    }

    const apiTx = toApiTransaction(tx);
    return apiTx;
  }

  async getTransactionReceipt(
    args: [string]
  ): Promise<EthTransactionReceipt | null> {
    const ethTxHash: Hash = args[0];
    const gwTxHash: Hash | null = await this.ethTxHashToGwTxHash(ethTxHash);
    if (gwTxHash == null) {
      return null;
    }

    const data = await this.query.getTransactionAndLogsByHash(gwTxHash);
    if (data != null) {
      const [tx, logs] = data;
      const apiLogs = logs.map((log) => toApiLog(log, ethTxHash));
      const transactionReceipt = toApiTransactionReceipt(tx, apiLogs);
      return transactionReceipt;
    }

    const godwokenTxWithStatus = await this.rpc.getTransaction(gwTxHash);
    if (godwokenTxWithStatus == null) {
      return null;
    }
    const godwokenTxReceipt = await this.rpc.getTransactionReceipt(gwTxHash);
    if (godwokenTxReceipt == null) {
      return null;
    }
    const tipBlock = await this.query.getTipBlock();
    if (tipBlock == null) {
      throw new Error(`tip block not found`);
    }
    let ethTxInfo = undefined;
    try {
      ethTxInfo = await filterWeb3Transaction(
        ethTxHash,
        this.rpc,
        tipBlock.number,
        tipBlock.hash,
        godwokenTxWithStatus.transaction,
        godwokenTxReceipt
      );
    } catch (err) {
      logger.error("filterWeb3Transaction:", err);
      logger.info("godwoken tx:", godwokenTxWithStatus);
      logger.info("godwoken receipt:", godwokenTxReceipt);
      throw err;
    }
    if (ethTxInfo != null) {
      const ethTxReceipt = ethTxInfo[1]!;
      return ethTxReceipt;
    }

    return null;
  }

  /* #region filter-related api methods */
  async newFilter(args: [RpcFilterRequest]): Promise<HexString> {
    const tipLog: Log | null = await this.query.getTipLog();
    const initialLogId: bigint = tipLog == null ? 0n : tipLog.id;
    const filter_id = await this.filterManager.install(args[0], initialLogId);
    return filter_id;
  }

  async newBlockFilter(args: []): Promise<HexString> {
    const tipBlockNum = await this.getTipNumber();
    const filter_id = await this.filterManager.install(
      FilterFlag.blockFilter,
      tipBlockNum
    );
    return filter_id;
  }

  async newPendingTransactionFilter(args: []): Promise<HexString> {
    const tipBlockNum = await this.getTipNumber();
    const filter_id = await this.filterManager.install(
      FilterFlag.pendingTransaction,
      tipBlockNum
    );
    return filter_id;
  }

  async uninstallFilter(args: [HexString]): Promise<boolean> {
    const filter_id = args[0];
    const isUninstalled = await this.filterManager.uninstall(filter_id);
    return isUninstalled;
  }

  /**
   * This method only works for filters creates with `eth_newFilter` not for filters created using `eth_newBlockFilter`
   * or `eth_newPendingTransactionFilter`, which will return empty array.
   *
   * @returns {(Log|Array)} array of log objects, or an empty array if nothing has changed since last poll.
   *
   * @throws {Web3Error} - filter not found
   */
  async getFilterLogs(args: [string]): Promise<Array<any>> {
    const filter_id = args[0];
    const filter = await this.filterManager.get(filter_id);

    if (filter == null) {
      throw new Web3Error("filter not found");
    } else if (
      filter === FilterFlag.blockFilter ||
      filter === FilterFlag.pendingTransaction
    ) {
      return [];
    } else {
      return await this.getFilterChanges(args);
    }
  }

  /**
   * Polling method for a filter, which returns an array of events that have occurred since the last poll.
   *
   * @returns {array} - Array of one of the following, depending on the filter type, or empty if no changes since last poll:
   * - `eth_newBlockFilter`
   *   `blockHash` - The 32 byte hash of a block that meets your filter requirements, asc order by block number
   * - `eth_newPendingTransactionFilter`
   *   `[]` - Godwoken-Web3 doesn't support `eth_newPendingTransactionFilter` yet.
   * - `eth_newFilter`
   *   - `logindex` - Integer of log index position in the block encoded as a hexadecimal.
   *   - `transactionindex` - Integer of transaction index position log was created from.
   *   - `transactionhash` - Hash of the transactions this log was created from.
   *   - `blockhash` - Hash of the block where this log was in.
   *   - `blocknumber` - The block number where this log was, encoded as a hexadecimal.
   *   - `address` - The address from which this log originated.
   *   - `data` - Contains one or more 32 Bytes non-indexed arguments of the log.
   *   - `topics` - Array of 0 to 4 32 Bytes of indexed log arguments.
   *
   * @throws {Web3Error} - filter not found
   */
  async getFilterChanges(args: [string]): Promise<Hash[] | EthLog[]> {
    const filter_id = args[0];
    const filter = await this.filterManager.get(filter_id);
    if (!filter) {
      throw new Web3Error("filter not found");
    } else if (filter === FilterFlag.blockFilter) {
      const lastPollBlockNumber = await this.filterManager.getLastPoll(
        filter_id
      );
      const arrayOfHashAndNumber =
        await this.query.getBlockHashesAndNumbersAfterBlockNumber(
          lastPollBlockNumber,
          "asc"
        );
      if (arrayOfHashAndNumber.length !== 0) {
        await this.filterManager.updateLastPoll(
          filter_id,
          arrayOfHashAndNumber[arrayOfHashAndNumber.length - 1].number
        );
      }
      return arrayOfHashAndNumber.map((hn) => hn.hash);
    } else if (filter === FilterFlag.pendingTransaction) {
      return [];
    } else {
      const lastPollLogId = await this.filterManager.getLastPoll(filter_id);
      const logs = await this.query.getLogsByFilter(
        await this._rpcFilterRequestToGetLogsParams(filter),
        lastPollLogId
      );

      if (logs.length !== 0) {
        await this.filterManager.updateLastPoll(
          filter_id,
          logs[logs.length - 1].id
        );
      }

      return logs.map((log) => toApiLog(log, log.eth_tx_hash!));
    }
  }

  async getLogs(args: [RpcFilterRequest]): Promise<EthLog[]> {
    return await this._getLogs(
      await this._rpcFilterRequestToGetLogsParams(args[0])
    );
  }

  async _getLogs(filter: FilterParams): Promise<EthLog[]> {
    const logs = await this.query.getLogsByFilter(filter);
    return logs.map((log) => toApiLog(log, log.eth_tx_hash!));
  }

  /* #endregion */

  // return gw tx hash
  async sendRawTransaction(args: [string]): Promise<Hash> {
    try {
      const data = args[0];
      const [rawTx, autoCreateCacheKeyAndValue] = await generateRawTransaction(
        data,
        this.rpc
      );
      const gwTxHash = await this.rpc.submitL2Transaction(rawTx);
      logger.info("eth_sendRawTransaction gw hash:", gwTxHash);
      // cache auto create account tx if submit success
      if (autoCreateCacheKeyAndValue != null) {
        await this.cacheStore.insert(
          autoCreateCacheKeyAndValue[0],
          autoCreateCacheKeyAndValue[1],
          AUTO_CREATE_ACCOUNT_CACHE_EXPIRED_TIME_MILSECS
        );
      }
      const ethTxHash = calcEthTxHash(data);
      logger.info("eth_sendRawTransaction eth hash:", ethTxHash);

      // save the tx hash mapping for instant finality
      if (gwTxHash != null) {
        const ethTxHashKey = ethTxHashCacheKey(ethTxHash);
        await this.cacheStore.insert(
          ethTxHashKey,
          gwTxHash,
          TX_HASH_MAPPING_CACHE_EXPIRED_TIME_MILSECS
        );
        const gwTxHashKey = gwTxHashCacheKey(gwTxHash);
        await this.cacheStore.insert(
          gwTxHashKey,
          ethTxHash,
          TX_HASH_MAPPING_CACHE_EXPIRED_TIME_MILSECS
        );
      }

      return ethTxHash;
    } catch (error: any) {
      logger.error(error);
      throw new InvalidParamsError(error.message);
    }
  }

  private async getTipNumber(): Promise<U64> {
    const num = await this.query.getTipBlockNumber();
    if (num == null) {
      throw new Error("tip block number not found!!");
    }
    return num;
  }

  private async parseBlockParameter(
    blockParameter: BlockParameter
  ): Promise<GodwokenBlockParameter> {
    switch (blockParameter) {
      case "latest":
        return undefined;
      case "earliest":
        return 0n;
      // It's supposed to be filtered in the validator, so throw an error if matched
      case "pending":
        // null means pending in godwoken
        return undefined;
    }

    const tipNumber: bigint = await this.getTipNumber();
    const blockNumber: U64 = Uint64.fromHex(blockParameter).getValue();
    if (tipNumber < blockNumber) {
      throw new HeaderNotFoundError();
    }
    return blockNumber;
  }

  private async blockParameterToBlockNumber(
    blockParameter: BlockParameter
  ): Promise<U64> {
    const blockNumber: GodwokenBlockParameter = await this.parseBlockParameter(
      blockParameter
    );
    if (blockNumber === undefined) {
      return await this.getTipNumber();
    }
    return blockNumber;
  }

  private async ethTxHashToGwTxHash(ethTxHash: HexString) {
    // query from redis for instant-finality tx
    const ethTxHashKey = ethTxHashCacheKey(ethTxHash);
    let gwTxHash = await this.cacheStore.get(ethTxHashKey);
    if (gwTxHash != null) {
      return gwTxHash;
    }

    // query from database
    const transaction = await this.query.getTransactionByEthTxHash(ethTxHash);
    if (transaction != null) {
      return transaction.hash;
    }

    return null;
  }

  private async gwTxHashToEthTxHash(gwTxHash: HexString) {
    // query from redis for instant-finality tx
    const gwTxHashKey = gwTxHashCacheKey(gwTxHash);
    let ethTxHash = await this.cacheStore.get(gwTxHashKey);
    if (ethTxHash != null) {
      return ethTxHash;
    }

    // query from database
    const transaction = await this.query.getTransactionByHash(gwTxHash);
    if (transaction != null) {
      return transaction.eth_tx_hash;
    }

    return null;
  }

  private async _rpcFilterRequestToGetLogsParams(
    filter: RpcFilterRequest
  ): Promise<FilterParams> {
    if (filter.blockHash != null) {
      if (filter.fromBlock !== undefined || filter.toBlock !== undefined) {
        throw new Web3Error(
          "blockHash is mutually exclusive with fromBlock/toBlock"
        );
      }

      const block = await this.query.getBlockByHash(filter.blockHash);
      if (block == null) {
        throw new InvalidParamsError("blockHash cannot be found");
      }

      filter.fromBlock = "0x" + block.number.toString(16);
      filter.toBlock = "0x" + block.number.toString(16);
    }

    const [fromBlock, toBlock] =
      await this._normalizeBlockParameterForFilterRequest(
        filter.fromBlock,
        filter.toBlock
      );
    return {
      fromBlock,
      toBlock,
      topics: filter.topics || [],
      addresses: universalizeAddress(filter.address),
      blockHash: filter.blockHash,
    };
  }

  private async _normalizeBlockParameterForFilterRequest(
    fromBlock: undefined | BlockParameter,
    toBlock: undefined | BlockParameter
  ): Promise<[bigint, bigint]> {
    let normalizedFromBlock;
    let normalizedToBlock;
    const latestBlockNumber = await this.getTipNumber();

    // See also:
    // - https://github.com/nervosnetwork/godwoken-web3/pull/427#discussion_r918904239
    // - https://github.com/nervosnetwork/godwoken-web3/pull/300/files/131542bd5cc272279d27760e258fb5fa5de6fc9a#r861541728
    if (fromBlock === "latest" || fromBlock === "pending") {
      normalizedFromBlock = latestBlockNumber;
    } else if (fromBlock == null || fromBlock === "earliest") {
      normalizedFromBlock = BigInt(0);
    } else {
      normalizedFromBlock = BigInt(fromBlock);
    }

    if (toBlock == null || toBlock === "latest" || toBlock === "pending") {
      normalizedToBlock = latestBlockNumber;
    } else if (toBlock === "earliest") {
      normalizedToBlock = BigInt(0);
    } else {
      normalizedToBlock = BigInt(toBlock);
    }

    return [normalizedFromBlock, normalizedToBlock];
  }
}

function ethTxHashCacheKey(ethTxHash: string) {
  return `${TX_HASH_MAPPING_PREFIX_KEY}:eth:${ethTxHash}`;
}

function gwTxHashCacheKey(gwTxHash: string) {
  return `${TX_HASH_MAPPING_PREFIX_KEY}:gw:${gwTxHash}`;
}

function polyjuiceBuildContractCodeKey(accountId: number) {
  return polyjuiceBuildSystemKey(accountId, POLYJUICE_CONTRACT_CODE);
}

function polyjuiceBuildSystemKey(accountId: number, fieldType: number) {
  let key = new Uint8Array(32);
  const array = uint32ToLeBytes(accountId) as number[];
  key[0] = array[0];
  key[1] = array[1];
  key[2] = array[2];
  key[3] = array[3];
  key[4] = POLYJUICE_SYSTEM_PREFIX;
  key[5] = fieldType;
  return "0x" + Buffer.from(key).toString("hex");
}

// function ethStoragePositionToRawKey(ethStoragePosition: string) {}

function uint32ToLeBytes(id: number) {
  let hex = id.toString(16);
  if (hex.length < 8) {
    hex = "0".repeat(8 - hex.length) + hex;
  }
  const array = hex
    .match(/../g)
    ?.reverse()
    .map((x) => {
      return parseInt("0x" + x);
    });
  return array;
}

function buildPolyjuiceArgs(
  toId: number,
  gas: bigint,
  gasPrice: bigint,
  value: bigint,
  data: string
) {
  const argsHeaderBuf = Buffer.from([
    0xff,
    0xff,
    0xff,
    "P".charCodeAt(0),
    "O".charCodeAt(0),
    "L".charCodeAt(0),
    "Y".charCodeAt(0),
  ]);
  const callKind = toId === +gwConfig.accounts.polyjuiceCreator.id ? 3 : 0;
  const gasLimitBuf = Buffer.alloc(8);
  gasLimitBuf.writeBigUInt64LE(gas);
  const gasPriceBuf = Buffer.alloc(16);
  gasPriceBuf.writeBigUInt64LE(gasPrice & BigInt("0xFFFFFFFFFFFFFFFF"), 0);
  gasPriceBuf.writeBigUInt64LE(gasPrice >> BigInt(64), 8);
  const valueBuf = Buffer.alloc(16);
  valueBuf.writeBigUInt64LE(value & BigInt("0xFFFFFFFFFFFFFFFF"), 0);
  valueBuf.writeBigUInt64LE(value >> BigInt(64), 8);
  const dataSizeBuf = Buffer.alloc(4);
  const dataBuf = Buffer.from(data.slice(2), "hex");
  dataSizeBuf.writeUInt32LE(dataBuf.length);

  const argsLength = 8 + 8 + 16 + 16 + 4 + dataBuf.length;
  const argsBuf = Buffer.alloc(argsLength);
  argsHeaderBuf.copy(argsBuf, 0);
  argsBuf[7] = callKind;
  gasLimitBuf.copy(argsBuf, 8);
  gasPriceBuf.copy(argsBuf, 16);
  valueBuf.copy(argsBuf, 32);
  dataSizeBuf.copy(argsBuf, 48);
  dataBuf.copy(argsBuf, 52);
  const argsHex = "0x" + argsBuf.toString("hex");
  return argsHex;
}

function buildRawL2Transaction(
  chainId: bigint,
  fromId: number,
  toId: number,
  nonce: number,
  args: string
) {
  const rawL2Transaction = {
    chain_id: "0x" + chainId.toString(16),
    from_id: "0x" + BigInt(fromId).toString(16),
    to_id: "0x" + BigInt(toId).toString(16),
    nonce: "0x" + BigInt(nonce).toString(16),
    args: args,
  };
  return rawL2Transaction;
}

function buildStorageKey(storagePosition: string) {
  let key = storagePosition.slice(2);
  // If b is larger than len(h), b will be cropped from the left.
  if (key.length > 64) {
    key = key.slice(0, 64);
  }
  if (key.length < 64) {
    key = "0".repeat(64 - key.length) + key;
  }
  logger.debug("storage position:", key);
  return "0x" + key;
}

async function ethCallTx(
  txCallObj: TransactionCallObject,
  rpc: GodwokenClient,
  blockNumber?: U64
): Promise<RunResult> {
  const [rawL2Transaction, serializedRegistryAddress] = await buildEthCallTx(
    txCallObj,
    rpc
  );
  const runResult = await rpc.executeRawL2Transaction(
    rawL2Transaction,
    blockNumber,
    serializedRegistryAddress
  );

  return runResult;
}

async function buildEthCallTx(
  txCallObj: TransactionCallObject,
  rpc: GodwokenClient
): Promise<[RawL2Transaction, HexString | undefined]> {
  const fromAddress = txCallObj.from;
  const toAddress = txCallObj.to;
  const gas =
    txCallObj.gas || "0x" + BigInt(POLY_MAX_BLOCK_GAS_LIMIT).toString(16);
  // we should set price to 0 instead of minGasPrice,
  // otherwise read operation might fail the balance check.
  const gasPrice = txCallObj.gasPrice || "0x0";
  const value = txCallObj.value || "0x0";
  const data = txCallObj.data || "0x";
  let fromId: number | undefined;

  const gasLimitErr = verifyGasLimit(gas, 0);
  if (gasLimitErr) {
    throw gasLimitErr.padContext(buildEthCallTx.name);
  }

  const intrinsicGasErr = verifyIntrinsicGas(toAddress, data, gas, 0);
  if (intrinsicGasErr) {
    throw intrinsicGasErr.padContext(buildEthCallTx.name);
  }

  if (!fromAddress) {
    fromId = +gwConfig.accounts.defaultFrom.id;
    logger.debug(`use default fromId: ${fromId}`);
  }

  if (fromAddress != null && typeof fromAddress === "string") {
    fromId = await ethAddressToAccountId(fromAddress, rpc);
    logger.debug(`fromId: ${fromId}`);
  }

  let serializedRegistryAddress: HexString | undefined;
  if (fromId == null && fromAddress != null) {
    const registryAddress: EthRegistryAddress = new EthRegistryAddress(
      fromAddress
    );
    const fromAddressBalance = await rpc.getBalance(
      registryAddress.serialize(),
      +CKB_SUDT_ID,
      undefined
    );
    if (fromAddressBalance > 0) {
      fromId = 0;
      serializedRegistryAddress = registryAddress.serialize();
    }
  }

  if (fromId == null) {
    throw new Error(
      `from id not found by from address: ${fromAddress}, have you deposited?`
    );
  }

  // check if from address have enough balance
  // when gasPrice in ethCallObj is provided.
  if (txCallObj.gasPrice != null) {
    const defaultFromScript = await rpc.getScript(
      gwConfig.accounts.defaultFrom.scriptHash
    );
    if (defaultFromScript == null) {
      throw new Error("default from script is null");
    }
    const defaultFromAddress = "0x" + defaultFromScript.args.slice(2).slice(64);
    const from = fromAddress || defaultFromAddress;

    const balanceErr = await verifyEnoughBalance(
      rpc,
      from,
      value,
      gas,
      gasPrice,
      0
    );
    if (balanceErr) {
      throw balanceErr.padContext(
        `${buildEthCallTx.name}: from account ${from}`
      );
    }
  }

  const toId: number | undefined = await ethAddressToAccountId(toAddress, rpc);
  if (toId == null) {
    throw new Error(
      `To id of address: ${toAddress} is missing. Is your to address a valid contract account? More info: ${COMPATIBLE_DOCS_URL}`
    );
  }
  const nonce = 0;
  const polyjuiceArgs = buildPolyjuiceArgs(
    toId,
    BigInt(gas),
    BigInt(gasPrice),
    BigInt(value),
    data
  );
  const rawL2Transaction = buildRawL2Transaction(
    BigInt(gwConfig.web3ChainId),
    fromId,
    toId,
    nonce,
    polyjuiceArgs
  );
  logger.debug(
    `rawL2Transaction: ${JSON.stringify(rawL2Transaction, null, 2)}`
  );
  return [rawL2Transaction, serializedRegistryAddress];
}

function extractPolyjuiceSystemLog(logItems: LogItem[]): GodwokenLog {
  for (const logItem of logItems) {
    if (logItem.service_flag === "0x2") {
      return parseLog(logItem);
    }
  }
  throw new Error(
    `Can't found PolyjuiceSystemLog, logItems: ${JSON.stringify(logItems)}`
  );
}

// https://github.com/nervosnetwork/godwoken-polyjuice/blob/v0.6.0-rc1/polyjuice-tests/src/helper.rs#L122
function parseLog(logItem: LogItem): GodwokenLog {
  switch (logItem.service_flag) {
    case SUDT_OPERATION_LOG_FLAG:
      return parseSudtOperationLog(logItem);
    case SUDT_PAY_FEE_LOG_FLAG:
      return parseSudtPayFeeLog(logItem);
    case POLYJUICE_SYSTEM_LOG_FLAG:
      return parsePolyjuiceSystemLog(logItem);
    case POLYJUICE_USER_LOG_FLAG:
      return parsePolyjuiceUserLog(logItem);
    default:
      throw new Error(`Can't parse logItem: ${logItem}`);
  }
}
function parseSudtOperationLog(logItem: LogItem): SudtOperationLog {
  let buf = Buffer.from(logItem.data.slice(2), "hex");
  if (buf.length !== 4 + 4 + 16) {
    throw new Error(
      `invalid sudt operation log raw data length: ${buf.length}`
    );
  }
  const fromId = buf.readUInt32LE(0);
  const toId = buf.readUInt32LE(4);
  const amount = buf.readBigUInt64LE(8);
  return {
    sudtId: +logItem.account_id,
    fromId: fromId,
    toId: toId,
    amount: amount,
  };
}

function parseSudtPayFeeLog(logItem: LogItem): SudtPayFeeLog {
  let buf = Buffer.from(logItem.data.slice(2), "hex");
  if (buf.length !== 4 + 4 + 16) {
    throw new Error(
      `invalid sudt operation log raw data length: ${buf.length}`
    );
  }
  const fromId = buf.readUInt32LE(0);
  const blockProducerId = buf.readUInt32LE(4);
  const amount = buf.readBigUInt64LE(8);
  return {
    sudtId: +logItem.account_id,
    fromId: fromId,
    blockProducerId: blockProducerId,
    amount: amount,
  };
}

function parsePolyjuiceSystemLog(logItem: LogItem): PolyjuiceSystemLog {
  let buf = Buffer.from(logItem.data.slice(2), "hex");
  if (buf.length !== 8 + 8 + 16 + 4 + 4) {
    throw new Error(`invalid system log raw data length: ${buf.length}`);
  }
  const gasUsed = buf.readBigUInt64LE(0);
  const cumulativeGasUsed = buf.readBigUInt64LE(8);
  const createdAddress = "0x" + buf.slice(16, 32).toString("hex");
  const statusCode = buf.readUInt32LE(32);
  return {
    gasUsed: gasUsed,
    cumulativeGasUsed: cumulativeGasUsed,
    createdAddress: createdAddress,
    statusCode: statusCode,
  };
}

function parsePolyjuiceUserLog(logItem: LogItem): PolyjuiceUserLog {
  const buf = Buffer.from(logItem.data.slice(2), "hex");
  let offset = 0;
  const address = buf.slice(offset, offset + 20);
  offset += 20;
  const dataSize = buf.readUInt32LE(offset);
  offset += 4;
  const logData = buf.slice(offset, offset + dataSize);
  offset += dataSize;
  const topics_count = buf.readUInt32LE(offset);
  offset += 4;
  let topics = [];
  for (let i = 0; i < topics_count; i++) {
    const topic = buf.slice(offset, offset + 32);
    offset += 32;
    topics.push("0x" + topic.toString("hex"));
  }

  if (offset !== buf.length) {
    throw new Error(
      `Too many bytes for polyjuice user log data: offset=${offset}, data.len()=${buf.length}`
    );
  }

  return {
    address: "0x" + address.toString("hex"),
    data: "0x" + logData.toString("hex"),
    topics: topics,
  };
}

function serializeEthCallParameters(
  ethCallObj: TransactionCallObject,
  blockNumber?: GodwokenBlockParameter
): HexString {
  // since we have check enough balance in eth_call, we need to add gasPrice in cache key
  const toSerializeObj = {
    from: ethCallObj.from || "0x",
    to: ethCallObj.to,
    gas: ethCallObj.gas || "0x",
    gasPrice: ethCallObj.gasPrice || "0x",
    data: ethCallObj.data || "0x",
    value: ethCallObj.value || "0x",
    blockNumber: blockNumber ? "0x" + blockNumber?.toString(16) : "0x", // undefined means latest block, the key contains tipBlockHash, so there is no need to diff latest height
  };
  return JSON.stringify(toSerializeObj);
}

function getEthCallCacheKey(
  serializeEthCallParams: string,
  tipBlockHash: HexString,
  memPoolStateRoot: HexString
) {
  const hash = "0x" + keccakFromString(serializeEthCallParams).toString("hex");
  const id = `0x${tipBlockHash.slice(2, 18)}${memPoolStateRoot.slice(
    2,
    18
  )}${hash.slice(2, 18)}`;
  return id;
}

function serializeEstimateGasParameters(
  estimateGasObj: Partial<TransactionCallObject>,
  blockNumber?: GodwokenBlockParameter
): HexString {
  // since we have check enough balance in eth_call, we need to add gasPrice in cache key
  const toSerializeObj = {
    from: estimateGasObj.from || "0x",
    to: estimateGasObj.to || "0x",
    gas: estimateGasObj.gas || "0x",
    gasPrice: estimateGasObj.gasPrice || "0x",
    data: estimateGasObj.data || "0x",
    value: estimateGasObj.value || "0x",
    blockNumber: blockNumber ? "0x" + blockNumber?.toString(16) : "0x", // undefined means latest block, the key contains tipBlockHash, so there is no need to diff latest height
  };
  return JSON.stringify(toSerializeObj);
}

function getEstimateGasCacheKey(
  serializeEstimateGasParams: string,
  tipBlockHash: HexString,
  memPoolStateRoot: HexString
) {
  const hash =
    "0x" + keccakFromString(serializeEstimateGasParams).toString("hex");
  const id = `0x${tipBlockHash.slice(2, 18)}${memPoolStateRoot.slice(
    2,
    18
  )}${hash.slice(2, 18)}`;
  return id;
}<|MERGE_RESOLUTION|>--- conflicted
+++ resolved
@@ -15,14 +15,7 @@
   verifyGasLimit,
   verifyIntrinsicGas,
 } from "../validator";
-<<<<<<< HEAD
-import {
-  AutoCreateAccountCacheValue,
-  FilterFlag,
-  FilterObject,
-} from "../../cache/types";
-=======
->>>>>>> 70414d81
+import { AutoCreateAccountCacheValue } from "../../cache/types";
 import { Address, Hash, HexNumber, HexString } from "@ckb-lumos/base";
 import {
   GodwokenClient,
