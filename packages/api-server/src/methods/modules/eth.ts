import {
  GodwokenLog,
  LogItem,
  SudtOperationLog,
  PolyjuiceSystemLog,
  PolyjuiceUserLog,
  TransactionCallObject,
  SudtPayFeeLog,
  BlockParameter,
} from "../types";
import { middleware, validators } from "../validator";
import { FilterFlag, FilterObject } from "../../cache/types";
import { utils, HexNumber, Hash, Address, HexString } from "@ckb-lumos/base";
import { RawL2Transaction, RunResult } from "@godwoken-web3/godwoken";
import { Script } from "@ckb-lumos/base";
import {
  CKB_SUDT_ID,
  POLYJUICE_CONTRACT_CODE,
  POLYJUICE_SYSTEM_PREFIX,
  SUDT_OPERATION_LOG_FLAG,
  SUDT_PAY_FEE_LOG_FLAG,
  POLYJUICE_SYSTEM_LOG_FLAG,
  POLYJUICE_USER_LOG_FLAG,
} from "../constant";
import { Query } from "../../db";
import { envConfig } from "../../base/env-config";
import { GodwokenClient } from "@godwoken-web3/godwoken";
import { Uint128, Uint32, Uint64 } from "../../base/types/uint";
import {
  errorReceiptToApiTransaction,
  errorReceiptToApiTransactionReceipt,
  LogQueryOption,
  toApiBlock,
  toApiLog,
  toApiTransaction,
  toApiTransactionReceipt,
} from "../../db/types";
import {
  HeaderNotFoundError,
  MethodNotSupportError,
  RpcError,
  Web3Error,
} from "../error";
import {
  EthBlock,
  EthLog,
  EthTransaction,
  EthTransactionReceipt,
  FailedReason,
} from "../../base/types/api";
import { filterWeb3Transaction } from "../../filter-web3-tx";
import { Abi, ShortAddress, ShortAddressType } from "@polyjuice-provider/base";
import { SUDT_ERC20_PROXY_ABI, allowedAddresses } from "../../erc20";
import { FilterManager } from "../../cache";
import { toHex } from "../../util";
import { parseGwError } from "../gw-error";
import { evmcCodeTypeMapping } from "../gw-error";

const Config = require("../../../config/eth.json");

type U32 = number;
type U64 = bigint;

const EMPTY_ADDRESS = "0x" + "00".repeat(20);

type GodwokenBlockParameter = U64 | undefined;

export class Eth {
  private query: Query;
  private rpc: GodwokenClient;
  private ethWallet: boolean;
  private filterManager: FilterManager;

  constructor(ethWallet: boolean = false) {
    this.ethWallet = ethWallet;
    this.query = new Query(envConfig.databaseUrl);
    this.rpc = new GodwokenClient(envConfig.godwokenJsonRpc);
    this.filterManager = new FilterManager(true);
    this.filterManager.connect();

    this.getBlockByNumber = middleware(this.getBlockByNumber.bind(this), 2, [
      validators.blockParameter,
      validators.bool,
    ]);
    this.getBlockByHash = middleware(this.getBlockByHash.bind(this), 2, [
      validators.blockHash,
      validators.bool,
    ]);
    this.getBalance = middleware(this.getBalance.bind(this), 2, [
      validators.address,
      validators.blockParameter,
    ]);
    this.getStorageAt = middleware(this.getStorageAt.bind(this), 3, [
      validators.address,
      validators.hexNumber,
      validators.blockParameter,
    ]);
    this.getTransactionCount = middleware(
      this.getTransactionCount.bind(this),
      2,
      [validators.address, validators.blockParameter]
    );
    this.getBlockTransactionCountByHash = middleware(
      this.getBlockTransactionCountByHash.bind(this),
      1,
      [validators.blockHash]
    );
    this.getBlockTransactionCountByNumber = middleware(
      this.getBlockTransactionCountByNumber.bind(this),
      1,
      [validators.blockParameter]
    );
    this.getUncleCountByBlockHash = middleware(
      this.getUncleCountByBlockHash.bind(this),
      1,
      [validators.blockHash]
    );
    this.getUncleCountByBlockNumber = middleware(
      this.getUncleCountByBlockNumber.bind(this),
      1,
      [validators.blockParameter]
    );
    this.getCode = middleware(this.getCode.bind(this), 2, [
      validators.address,
      validators.blockParameter,
    ]);
    this.getTransactionByHash = middleware(
      this.getTransactionByHash.bind(this),
      1,
      [validators.txHash]
    );
    this.getTransactionByBlockHashAndIndex = middleware(
      this.getTransactionByBlockHashAndIndex.bind(this),
      2,
      [validators.blockHash, validators.hexNumber]
    );
    this.getTransactionByBlockNumberAndIndex = middleware(
      this.getTransactionByBlockNumberAndIndex.bind(this),
      2,
      [validators.blockParameter, validators.hexNumber]
    );
    this.getTransactionReceipt = middleware(
      this.getTransactionReceipt.bind(this),
      1,
      [validators.txHash]
    );
    this.getUncleByBlockHashAndIndex = middleware(
      this.getUncleByBlockHashAndIndex.bind(this),
      2,
      [validators.blockHash, validators.hexNumber]
    );
    this.getUncleByBlockNumberAndIndex = middleware(
      this.getUncleByBlockNumberAndIndex.bind(this),
      2,
      [validators.blockParameter, validators.hexNumber]
    );
    this.call = middleware(this.call.bind(this), 2, [
      validators.ethCallParams,
      validators.blockParameter,
    ]);
    this.estimateGas = middleware(this.estimateGas.bind(this), 1, [
      validators.ethCallParams,
    ]);
    this.newFilter = middleware(this.newFilter.bind(this), 1, [
      validators.newFilterParams,
    ]);

    this.sendRawTransaction = middleware(
      this.sendRawTransaction.bind(this),
      1,
      [validators.hexString]
    );

    //
    this.syncing = middleware(this.syncing.bind(this), 0);

    this.coinbase = middleware(this.coinbase.bind(this), 0);

    this.mining = middleware(this.mining.bind(this), 0);

    this.blockNumber = middleware(this.blockNumber.bind(this), 0);

    this.sign = middleware(this.sign.bind(this), 0);

    this.signTransaction = middleware(this.signTransaction.bind(this), 0);

    this.sendTransaction = middleware(this.sendTransaction.bind(this), 0);
  }

  chainId(args: []): HexNumber {
    return "0x" + BigInt(envConfig.chainId).toString(16);
  }

  /**
   * Returns the current protocol version
   * @param  {Array<*>} [params] An empty array
   * @param  {Function} [cb] A function with an error object as the first argument and the
   * protocol version as the second argument
   */
  protocolVersion(args: []): HexNumber {
    const version = "0x" + BigInt(Config.eth_protocolVersion).toString(16);
    return version;
  }

  /**
   * Returns block syncing info
   * @param  {Array<*>} [params] An empty array
   * @param  {Function} [cb] A function with an error object as the first argument and the
   * SyncingStatus as the second argument.
   *    SyncingStatus: false or { startingBlock, currentBlock, highestBlock }
   */
  async syncing(args: []): Promise<any> {
    // TODO get the latest L2 block number
    const tipNumber = await this.query.getTipBlockNumber();
    if (tipNumber == null) {
      return false;
    }
    const blockHeight: HexNumber = new Uint64(tipNumber).toHex();
    const result = {
      startingBlock: blockHeight,
      currentBlock: blockHeight,
      highestBlock: blockHeight,
    };
    return result;
  }

  /**
   * Returns client coinbase address, which is always zero hashes
   * @param  {Array<*>} [params] An empty array
   * @param  {Function} [cb] A function with an error object as the first argument and the
   * 20 bytes 0 hex string as the second argument.
   */
  coinbase(args: []): Address {
    return EMPTY_ADDRESS;
  }

  /**
   * Returns if client is mining, which is always false
   * @param  {Array<*>} [params] An empty array
   * @param  {Function} [cb] A function with an error object as the first argument and the
   * false as the second argument.
   */
  mining(args: []): boolean {
    return false;
  }

  /**
   * Returns client mining hashrate, which is always 0x0
   * @param  {Array<*>} [params] An empty array
   * @param  {Function} [cb] A function with an error object as the first argument and the
   * 0x0 as the second argument.
   */
  hashrate(args: []): HexNumber {
    return "0x0";
  }

  async gasPrice(args: []): Promise<HexNumber> {
    return "0x1";
  }

  /**
   * Returns client saved wallet addresses, which is always zero array
   * @param  {Array<*>} [params] An empty array
   * @param  {Function} [cb] A function with an error object as the first argument and the
   * [] as the second argument.
   */
  accounts(args: []): [] {
    return [];
  }

  async blockNumber(args: []): Promise<HexNumber | null> {
    const tipBlockNumber = await this.query.getTipBlockNumber();
    if (tipBlockNumber == null) {
      return null;
    }
    const blockHeight: HexNumber = new Uint64(tipBlockNumber).toHex();
    return blockHeight;
  }

  async sign(_args: any[]): Promise<void> {
    throw new MethodNotSupportError("eth_sign is not supported!");
  }

  async signTransaction(_args: any[]): Promise<void> {
    throw new MethodNotSupportError("eth_signTransaction is not supported!");
  }

  async sendTransaction(_args: any[]): Promise<void> {
    throw new MethodNotSupportError("eth_sendTransaction is not supported!");
  }

  // TODO: second arguments
  async getBalance(args: [string, string]): Promise<HexNumber> {
    try {
      const address = args[0];
      const blockParameter = args[1];
      const blockNumber: GodwokenBlockParameter =
        await this.parseBlockParameter(blockParameter);
      const shortAddress = await allTypeEthAddressToShortAddress(
        this.rpc,
        address
      );
      if (shortAddress == null) {
        return "0x0";
      }
      console.log(`eth_address: ${address}, short_address: ${shortAddress}`);
      const balance = await this.rpc.getBalance(
        shortAddress,
        +CKB_SUDT_ID,
        blockNumber
      );

      if (this.ethWallet) {
        const balanceHex = new Uint128(balance * 10n ** 10n).toHex();
        return balanceHex;
      }

      const balanceHex = new Uint128(balance).toHex();
      return balanceHex;
    } catch (error: any) {
      throw new Web3Error(error.message);
    }
  }

  async getStorageAt(args: [string, string, string]): Promise<HexString> {
    try {
      const address = args[0];
      const storagePosition = args[1];
      const blockParameter = args[2];
      const blockNumber: GodwokenBlockParameter =
        await this.parseBlockParameter(blockParameter);
      const accountId: U32 | undefined = await ethContractAddressToAccountId(
        address,
        this.rpc
      );
      if (accountId == null) {
        return "0x0000000000000000000000000000000000000000000000000000000000000000";
      }

      const key = buildStorageKey(storagePosition);
      const value = await this.rpc.getStorageAt(accountId, key, blockNumber);
      return value;
    } catch (error: any) {
      throw new Web3Error(error.message);
    }
  }

  /**
   *
   * @param args [address, QUANTITY|TAG]
   * @param callback
   */
  async getTransactionCount(args: [string, string]): Promise<HexNumber> {
    try {
      const address = args[0];
      const blockParameter = args[1];
      const blockNumber: GodwokenBlockParameter =
        await this.parseBlockParameter(blockParameter);
      const accountId: number | undefined = await allTypeEthAddressToAccountId(
        this.rpc,
        address
      );
      if (accountId == null) {
        return "0x0";
      }
      const nonce = await this.rpc.getNonce(accountId, blockNumber);
      const transactionCount = new Uint32(nonce).toHex();
      return transactionCount;
    } catch (error: any) {
      throw new Web3Error(error.message);
    }
  }

  async getCode(args: [string, string]): Promise<HexString> {
    try {
      const defaultResult = "0x";

      const address = args[0];
      const blockParameter = args[1];
      const blockNumber: GodwokenBlockParameter =
        await this.parseBlockParameter(blockParameter);
      const accountId = await ethContractAddressToAccountId(address, this.rpc);
      if (accountId == null) {
        return defaultResult;
      }
      const contractCodeKey = polyjuiceBuildContractCodeKey(accountId);
      const dataHash = await this.rpc.getStorageAt(
        accountId,
        contractCodeKey,
        blockNumber
      );
      const data = await this.rpc.getData(dataHash, blockNumber);
      return data || defaultResult;
    } catch (error: any) {
      throw new Web3Error(error.message);
    }
  }

  async call(args: [TransactionCallObject, string]): Promise<HexString> {
    try {
      const txCallObj = args[0];
      const blockParameter = args[1];
      const blockNumber: GodwokenBlockParameter =
        await this.parseBlockParameter(blockParameter);

      let runResult;
      try {
        runResult = await ethCallTx(
          txCallObj,
          this.rpc,
          this.ethWallet,
          blockNumber
        );
      } catch (err) {
        const gwErr = parseGwError(err);
        const failedReason: any = {};
        if (gwErr.statusCode != null) {
          failedReason.status_code = "0x" + gwErr.statusCode.toString(16);
          failedReason.status_type =
            evmcCodeTypeMapping[gwErr.statusCode.toString()];
        }
        if (gwErr.statusReason != null) {
          failedReason.message = gwErr.statusReason;
        }
        let errorData: any = undefined;
        if (Object.keys(failedReason).length !== 0) {
          errorData = { failed_reason: failedReason };
        }

        let errorMessage = gwErr.message;
        if (gwErr.statusReason != null && failedReason.status_type != null) {
          // REVERT => revert
          // compatible with https://github.com/EthWorks/Waffle/blob/ethereum-waffle%403.4.0/waffle-jest/src/matchers/toBeReverted.ts#L12
          errorMessage = `${failedReason.status_type.toLowerCase()}: ${
            gwErr.statusReason
          }`;
        }
        throw new RpcError(gwErr.code, errorMessage, errorData);
      }

      console.log("RunResult:", runResult);
      return runResult.return_data;
<<<<<<< HEAD
    } catch (error) {
      throw new Web3Error(error.message, error.data);
=======
    } catch (error: any) {
      throw new Web3Error(error.message);
>>>>>>> a783b125
    }
  }

  async estimateGas(args: [TransactionCallObject]): Promise<HexNumber> {
    try {
      const txCallObj = args[0];
      let runResult;
      try {
        runResult = await ethCallTx(
          txCallObj,
          this.rpc,
          this.ethWallet,
          undefined
        );
      } catch (err) {
        const gwErr = parseGwError(err);
        const gasUsed = gwErr.polyjuiceSystemLog?.gasUsed;
        if (gasUsed != null) {
          const gasUsedHex = "0x" + gasUsed.toString(16);
          return gasUsedHex;
        }
        throw err;
      }

      const polyjuiceSystemLog = extractPolyjuiceSystemLog(
        runResult.logs
      ) as PolyjuiceSystemLog;

      console.log(polyjuiceSystemLog);

      console.log(
        "eth_estimateGas RunResult:",
        runResult,
        "0x" + BigInt(polyjuiceSystemLog.gasUsed).toString(16)
      );

      return "0x" + BigInt(polyjuiceSystemLog.gasUsed).toString(16);
    } catch (error: any) {
      throw new Web3Error(error.message);
    }
  }

  async getBlockByHash(args: [string, boolean]): Promise<EthBlock | null> {
    try {
      const blockHash = args[0];
      const isFullTransaction = args[1];

      const block = await this.query.getBlockByHash(blockHash);
      if (block == null) {
        return null;
      }

      if (isFullTransaction) {
        const txs = await this.query.getTransactionsByBlockHash(blockHash);
        const apiTxs = txs.map((tx) => toApiTransaction(tx));
        const apiBlock = toApiBlock(block, apiTxs);
        return apiBlock;
      } else {
        const txHashes: Hash[] =
          await this.query.getTransactionHashesByBlockHash(blockHash);
        const apiBlock = toApiBlock(block, txHashes);
        return apiBlock;
      }
    } catch (error: any) {
      throw new Web3Error(error.message);
    }
  }

  async getBlockByNumber(args: [string, boolean]): Promise<EthBlock | null> {
    const blockParameter = args[0];
    const isFullTransaction = args[1];
    let blockNumber: U64 | undefined;

    try {
      blockNumber = await this.blockParameterToBlockNumber(blockParameter);
    } catch (error: any) {
      return null;
    }

    const block = await this.query.getBlockByNumber(blockNumber);
    if (block == null) {
      return null;
    }

    const apiBlock = toApiBlock(block);
    if (isFullTransaction) {
      const txs = await this.query.getTransactionsByBlockNumber(blockNumber);
      const apiTxs = txs.map((tx) => toApiTransaction(tx));
      apiBlock.transactions = apiTxs;
    } else {
      const txHashes: Hash[] =
        await this.query.getTransactionHashesByBlockNumber(blockNumber);
      apiBlock.transactions = txHashes;
    }
    return apiBlock;
  }

  /**
   *
   * @param args [blockHash]
   * @param callback
   */
  async getBlockTransactionCountByHash(args: [string]): Promise<HexNumber> {
    const blockHash: Hash = args[0];

    const txCount = await this.query.getBlockTransactionCountByHash(blockHash);
    const txCountHex = new Uint32(txCount).toHex();

    return txCountHex;
  }

  /**
   *
   * @param args [blockNumber]
   * @param callback
   */
  async getBlockTransactionCountByNumber(args: [string]): Promise<HexNumber> {
    const blockParameter = args[0];
    const blockNumber: U64 | undefined = await this.blockParameterToBlockNumber(
      blockParameter
    );

    const txCount = await this.query.getBlockTransactionCountByNumber(
      blockNumber
    );
    const txCountHex: HexNumber = new Uint32(txCount).toHex();
    return txCountHex;
  }

  async getUncleByBlockHashAndIndex(args: [string, string]): Promise<null> {
    return null;
  }

  async getUncleByBlockNumberAndIndex(args: [string, string]): Promise<null> {
    return null;
  }

  /**
   *
   * @param args [blockHash]
   * @param callback
   */
  async getUncleCountByBlockHash(args: [string]): Promise<HexNumber> {
    return "0x0";
  }

  /**
   *
   * @param args [blockNumber]
   * @param callback
   */
  async getUncleCountByBlockNumber(args: [string]): Promise<HexNumber> {
    return "0x0";
  }

  /**
   *
   * @param args
   * @returns always empty array
   */
  async getCompilers(args: []): Promise<[]> {
    return [];
  }

  async getTransactionByHash(args: [string]): Promise<EthTransaction | null> {
    const txHash: Hash = args[0];

    const tx = await this.query.getTransactionByHash(txHash);
    if (tx != null) {
      const apiTx = toApiTransaction(tx);
      return apiTx;
    }

    // find error receipt
    const errorReceipt = await this.query.getErrorTransactionReceipt(txHash);
    if (errorReceipt != null) {
      const blockNumber = errorReceipt.block_number;
      const downBlockNumber = blockNumber - 1n;
      const downBlock = await this.query.getBlockByNumber(downBlockNumber);
      let blockHash = "0x" + "00".repeat(32);
      if (downBlock != null) {
        const downBlockHash = downBlock.hash;
        blockHash =
          "0x" + (BigInt(downBlockHash) + 1n).toString(16).padStart(64, "0");
      }
      return errorReceiptToApiTransaction(errorReceipt, blockHash);
    }

    // if null, find pending transactions
    const godwokenTxWithStatus = await this.rpc.getTransaction(txHash);
    if (godwokenTxWithStatus == null) {
      return null;
    }
    const godwokenTxReceipt = await this.rpc.getTransactionReceipt(txHash);
    const tipBlock = await this.query.getTipBlock();
    if (tipBlock == null) {
      throw new Error("tip block not found!");
    }
    let ethTxInfo = undefined;
    try {
      ethTxInfo = await filterWeb3Transaction(
        txHash,
        this.rpc,
        tipBlock.number,
        tipBlock.hash,
        godwokenTxWithStatus.transaction,
        godwokenTxReceipt
      );
    } catch (err) {
      console.error("filterWeb3Transaction:", err);
      console.log("godwoken tx:", godwokenTxWithStatus);
      console.log("godwoken receipt:", godwokenTxReceipt);
      throw err;
    }
    if (ethTxInfo != null) {
      const ethTx = ethTxInfo[0];
      return ethTx;
    }

    return null;
  }

  /**
   *
   * @param args [blockHash, index]
   * @param callback
   */
  async getTransactionByBlockHashAndIndex(
    args: [string, string]
  ): Promise<EthTransaction | null> {
    const blockHash: Hash = args[0];
    const index = +args[1];

    const tx = await this.query.getTransactionByBlockHashAndIndex(
      blockHash,
      index
    );
    if (tx == null) {
      return null;
    }
    const apiTx = toApiTransaction(tx);
    return apiTx;
  }

  async getTransactionByBlockNumberAndIndex(
    args: [string, string]
  ): Promise<EthTransaction | null> {
    const blockParameter = args[0];
    const index: U32 = +args[1];
    const blockNumber: U64 = await this.blockParameterToBlockNumber(
      blockParameter
    );

    const tx = await this.query.getTransactionByBlockNumberAndIndex(
      blockNumber,
      index
    );

    if (tx == null) {
      return null;
    }

    const apiTx = toApiTransaction(tx);
    return apiTx;
  }

  async getTransactionReceipt(
    args: [string]
  ): Promise<EthTransactionReceipt | null> {
    const txHash: Hash = args[0];

    const data = await this.query.getTransactionAndLogsByHash(txHash);
    if (data != null) {
      const [tx, logs] = data;
      const apiLogs = logs.map((log) => toApiLog(log));
      const transactionReceipt = toApiTransactionReceipt(tx, apiLogs);
      return transactionReceipt;
    }

    const errorReceipt = await this.query.getErrorTransactionReceipt(txHash);
    if (errorReceipt != null) {
      const blockNumber = errorReceipt.block_number;
      const downBlockNumber = blockNumber - 1n;
      const downBlock = await this.query.getBlockByNumber(downBlockNumber);
      let blockHash = "0x" + "00".repeat(32);
      if (downBlock != null) {
        const downBlockHash = downBlock.hash;
        blockHash =
          "0x" + (BigInt(downBlockHash) + 1n).toString(16).padStart(64, "0");
      }
      const receipt = errorReceiptToApiTransactionReceipt(
        errorReceipt,
        blockHash
      );
      const failedReason: FailedReason = {
        status_code: "0x" + errorReceipt.status_code.toString(16),
        status_type: evmcCodeTypeMapping[errorReceipt.status_code.toString()],
        message: errorReceipt.status_reason,
      };
      receipt.failed_reason = failedReason;
      return receipt;
    }

    const godwokenTxWithStatus = await this.rpc.getTransaction(txHash);
    if (godwokenTxWithStatus == null) {
      return null;
    }
    const godwokenTxReceipt = await this.rpc.getTransactionReceipt(txHash);
    if (godwokenTxReceipt == null) {
      return null;
    }
    const tipBlock = await this.query.getTipBlock();
    if (tipBlock == null) {
      throw new Error(`tip block not found`);
    }
    let ethTxInfo = undefined;
    try {
      ethTxInfo = await filterWeb3Transaction(
        txHash,
        this.rpc,
        tipBlock.number,
        tipBlock.hash,
        godwokenTxWithStatus.transaction,
        godwokenTxReceipt
      );
    } catch (err) {
      console.error("filterWeb3Transaction:", err);
      console.log("godwoken tx:", godwokenTxWithStatus);
      console.log("godwoken receipt:", godwokenTxReceipt);
      throw err;
    }
    if (ethTxInfo != null) {
      const ethTxReceipt = ethTxInfo[1]!;
      return ethTxReceipt;
    }

    return null;
  }

  /* #region filter-related api methods */
  async newFilter(args: [FilterObject]): Promise<HexString> {
    const filter_id = await this.filterManager.install(args[0]);
    return toHex(filter_id);
  }

  async newBlockFilter(args: []): Promise<HexString> {
    const filter_id = await this.filterManager.install(1); // 1 for block filter
    return toHex(filter_id);
  }

  async newPendingTransactionFilter(args: []): Promise<HexString> {
    const filter_id = await this.filterManager.install(2); // 2 for pending tx filter
    return toHex(filter_id);
  }

  async uninstallFilter(args: [HexString]): Promise<boolean> {
    const filter_id = args[0];
    const isUninstalled = await this.filterManager.uninstall(filter_id);
    return isUninstalled;
  }

  async getFilterLogs(args: [string]): Promise<Array<any>> {
    const filter_id = args[0];
    const filter = await this.filterManager.get(filter_id);

    if (!filter) {
      throw new Web3Error(
        `invalid filter id ${filter_id}. the filter might be removed or outdated.`
      );
    }

    if (filter === FilterFlag.blockFilter) {
      // block filter
      // return all blocks
      const blocks = await this.query.getBlocksAfterBlockNumber(
        BigInt(0),
        "desc"
      );
      const block_hashes = blocks.map((block) => block.hash);
      return block_hashes;
    }

    if (filter === FilterFlag.pendingTransaction) {
      // pending tx filter, not supported.
      return [];
    }

    return await this.getLogs([filter!]);
  }

  async getFilterChanges(args: [string]): Promise<string[] | EthLog[]> {
    const filter_id = args[0];
    const filter = await this.filterManager.get(filter_id);

    if (!filter) {
      throw new Web3Error(
        `invalid filter id ${filter_id}. the filter might be removed or outdated.`
      );
    }

    //***** handle block-filter
    if (filter === FilterFlag.blockFilter) {
      const last_poll_block_number = await this.filterManager.getLastPoll(
        filter_id
      );
      // get all block occurred since last poll
      // ( block_number > last_poll_cache_block_number )
      const blocks = await this.query.getBlocksAfterBlockNumber(
        BigInt(last_poll_block_number),
        "desc"
      );

      if (blocks.length === 0) return [];

      // remember to update the last poll cache
      // blocks[0] is now the highest block number(meaning it is the newest cache block number)
      await this.filterManager.updateLastPoll(filter_id, blocks[0].number);
      const block_hashes = blocks.map((block) => block.hash);
      return block_hashes;
    }

    //***** handle pending-tx-filter, currently not supported.
    if (filter === FilterFlag.pendingTransaction) {
      return [];
    }

    //***** handle normal-filter
    const lastPollLogId = await this.filterManager.getLastPoll(filter_id);
    const blockHash = filter.blockHash;
    const address = filter.address;
    const topics = filter.topics;
    const queryOption: LogQueryOption = {
      address,
      topics,
    };

    // if blockHash exits, fromBlock and toBlock is not allowed.
    if (blockHash) {
      const logs = await this.query.getLogsAfterLastPoll(
        lastPollLogId,
        queryOption,
        blockHash
      );
      if (logs.length === 0) return [];
      // remember to update the last poll cache
      // logsData[0] is now the highest log id(meaning it is the newest cache log id)
      await this.filterManager.updateLastPoll(filter_id, logs[0].id);
      return logs.map((log) => toApiLog(log));
    }

    const fromBlockNumber: U64 = await this.blockParameterToBlockNumber(
      filter.fromBlock || "latest"
    );
    const toBlockNumber: U64 = await this.blockParameterToBlockNumber(
      filter.toBlock || "latest"
    );
    const logs = await this.query.getLogsAfterLastPoll(
      lastPollLogId!,
      queryOption,
      fromBlockNumber,
      toBlockNumber
    );
    if (logs.length === 0) return [];

    // remember to update the last poll cache
    // logsData[0] is now the highest log id(meaning it is the newest cache log id)
    await this.filterManager.updateLastPoll(filter_id, logs[0].id);
    return logs.map((log) => toApiLog(log));
  }

  async getLogs(args: [FilterObject]): Promise<EthLog[]> {
    const filter = args[0];

    const topics = filter.topics || [];
    const address = filter.address;
    const blockHash = filter.blockHash;

    const queryOption: LogQueryOption = {
      topics,
      address,
    };

    // if blockHash exits, fromBlock and toBlock is not allowed.
    if (blockHash) {
      const logs = await this.query.getLogs(queryOption, blockHash);
      return logs.map((log) => toApiLog(log));
    }

    const fromBlockNumber: U64 = await this.blockParameterToBlockNumber(
      filter.fromBlock || "latest"
    );
    const toBlockNumber: U64 = await this.blockParameterToBlockNumber(
      filter.toBlock || "latest"
    );
    const logs = await this.query.getLogs(
      queryOption,
      fromBlockNumber,
      toBlockNumber
    );
    return logs.map((log) => toApiLog(log));
  }
  /* #endregion */

  async sendRawTransaction(args: [string]): Promise<void> {
    throw new MethodNotSupportError("eth_sendRawTransaction is not supported!");
  }

  private async getTipNumber(): Promise<U64> {
    const num = await this.query.getTipBlockNumber();
    if (num == null) {
      throw new Error("tip block number not found!!");
    }
    return num;
  }

  private async parseBlockParameter(
    blockParameter: BlockParameter
  ): Promise<GodwokenBlockParameter> {
    switch (blockParameter) {
      case "latest":
        return undefined;
      case "earliest":
        return 0n;
      // It's supposed to be filtered in the validator, so throw an error if matched
      case "pending":
        // null means pending in godwoken
        return undefined;
    }

    const tipNumber: bigint = await this.getTipNumber();
    const blockNumber: U64 = Uint64.fromHex(blockParameter).getValue();
    if (tipNumber < blockNumber) {
      throw new HeaderNotFoundError();
    }
    return blockNumber;
  }

  private async blockParameterToBlockNumber(
    blockParameter: BlockParameter
  ): Promise<U64> {
    const blockNumber: GodwokenBlockParameter = await this.parseBlockParameter(
      blockParameter
    );
    if (blockNumber === undefined) {
      return await this.getTipNumber();
    }
    return blockNumber;
  }
}

async function allTypeEthAddressToShortAddress(
  rpc: GodwokenClient,
  address: string
): Promise<string | null> {
  const accountId = await ethContractAddressToAccountId(address, rpc);
  if (accountId == null) {
    const short_address = ethAddressToScriptHash(address).slice(0, 42);
    return short_address;
  }
  // TODO: another type ?
  return address;
}

function ethAddressToScriptHash(address: string) {
  const script: Script = {
    code_hash: envConfig.ethAccountLockHash as string,
    hash_type: "type",
    args: envConfig.rollupTypeHash + address.slice(2),
  };
  const scriptHash = utils.computeScriptHash(script);
  return scriptHash;
}

// https://github.com/nervosnetwork/godwoken-polyjuice/blob/7a04c9274c559e91b677ff3ea2198b58ba0003e7/polyjuice-tests/src/helper.rs#L239
async function ethContractAddressToAccountId(
  address: string,
  rpc: GodwokenClient
): Promise<number | undefined> {
  if (address.length !== 42) {
    throw new Error(`Invalid eth address length: ${address.length}`);
  }
  if (address === "0x0000000000000000000000000000000000000000") {
    return +(process.env.CREATOR_ACCOUNT_ID as string);
  }
  // todo: support create2 contract address in which case it has not been created.
  try {
    const scriptHash: Hash | undefined = await rpc.getScriptHashByShortAddress(
      address
    );
    if (scriptHash == null) {
      return undefined;
    }
    const accountId = await rpc.getAccountIdByScriptHash(scriptHash);
    console.log(`eth contract address: ${address}, account id: ${accountId}`);
    return accountId == null ? undefined : +accountId;
  } catch (error: any) {
    return undefined;
  }
}

function polyjuiceBuildContractCodeKey(accountId: number) {
  return polyjuiceBuildSystemKey(accountId, POLYJUICE_CONTRACT_CODE);
}

function polyjuiceBuildSystemKey(accountId: number, fieldType: number) {
  let key = new Uint8Array(32);
  const array = uint32ToLeBytes(accountId) as number[];
  key[0] = array[0];
  key[1] = array[1];
  key[2] = array[2];
  key[3] = array[3];
  key[4] = POLYJUICE_SYSTEM_PREFIX;
  key[5] = fieldType;
  return "0x" + Buffer.from(key).toString("hex");
}

// function ethStoragePositionToRawKey(ethStoragePosition: string) {}

function uint32ToLeBytes(id: number) {
  let hex = id.toString(16);
  if (hex.length < 8) {
    hex = "0".repeat(8 - hex.length) + hex;
  }
  const array = hex
    .match(/../g)
    ?.reverse()
    .map((x) => {
      return parseInt("0x" + x);
    });
  return array;
}

function buildPolyjuiceArgs(
  toId: number,
  gas: bigint,
  gasPrice: bigint,
  value: bigint,
  data: string
) {
  const argsHeaderBuf = Buffer.from([
    0xff,
    0xff,
    0xff,
    "P".charCodeAt(0),
    "O".charCodeAt(0),
    "L".charCodeAt(0),
    "Y".charCodeAt(0),
  ]);
  const callKind = toId === +(process.env.CREATOR_ACCOUNT_ID as string) ? 3 : 0;
  const gasLimitBuf = Buffer.alloc(8);
  gasLimitBuf.writeBigUInt64LE(gas);
  const gasPriceBuf = Buffer.alloc(16);
  gasPriceBuf.writeBigUInt64LE(gasPrice & BigInt("0xFFFFFFFFFFFFFFFF"), 0);
  gasPriceBuf.writeBigUInt64LE(gasPrice >> BigInt(64), 8);
  const valueBuf = Buffer.alloc(16);
  valueBuf.writeBigUInt64LE(value & BigInt("0xFFFFFFFFFFFFFFFF"), 0);
  valueBuf.writeBigUInt64LE(value >> BigInt(64), 8);
  const dataSizeBuf = Buffer.alloc(4);
  const dataBuf = Buffer.from(data.slice(2), "hex");
  dataSizeBuf.writeUInt32LE(dataBuf.length);

  const argsLength = 8 + 8 + 16 + 16 + 4 + dataBuf.length;
  const argsBuf = Buffer.alloc(argsLength);
  argsHeaderBuf.copy(argsBuf, 0);
  argsBuf[7] = callKind;
  gasLimitBuf.copy(argsBuf, 8);
  gasPriceBuf.copy(argsBuf, 16);
  valueBuf.copy(argsBuf, 32);
  dataSizeBuf.copy(argsBuf, 48);
  dataBuf.copy(argsBuf, 52);
  const argsHex = "0x" + argsBuf.toString("hex");
  return argsHex;
}

function buildRawL2Transaction(
  fromId: number,
  toId: number,
  nonce: number,
  args: string
) {
  const rawL2Transaction = {
    from_id: "0x" + BigInt(fromId).toString(16),
    to_id: "0x" + BigInt(toId).toString(16),
    nonce: "0x" + BigInt(nonce).toString(16),
    args: args,
  };
  return rawL2Transaction;
}

function buildStorageKey(storagePosition: string) {
  let key = storagePosition.slice(2);
  if (key.length < 64) {
    key = "0".repeat(64 - key.length) + key;
  }
  console.log("storage position:", key);
  return "0x" + key;
}

async function allTypeEthAddressToAccountId(
  rpc: GodwokenClient,
  address: string
): Promise<number | undefined> {
  const scriptHash = ethAddressToScriptHash(address);
  let accountId = await rpc.getAccountIdByScriptHash(scriptHash);
  if (accountId === null || accountId === undefined) {
    accountId = await ethContractAddressToAccountId(address, rpc);
  }
  return accountId;
}

async function ethCallTx(
  txCallObj: TransactionCallObject,
  rpc: GodwokenClient,
  isEthWallet: boolean,
  blockNumber?: U64
): Promise<RunResult> {
  const toAddress = txCallObj.to || "0x" + "00".repeat(20);

  // if eth wallet mode, and `toAddress` not in allow list, reject.
  if (isEthWallet && !allowedAddresses.has(toAddress.toLowerCase())) {
    throw new Web3Error("not supported to address!");
  }

  const abi = new Abi(SUDT_ERC20_PROXY_ABI);

  // TODO: save addressMapping into db when encounter not-exist-eth-eoa-address
  const ethToGwAddr = async (addr: HexString): Promise<ShortAddress> => {
    const result = await allTypeEthAddressToShortAddress(rpc, addr);
    return {
      value: result!,
      type: ShortAddressType.eoaAddress, // TODO: return correct address type
    };
  };

  // TODO: find by db.addresses when not found
  const gwToEthAddr = async (addr: HexString): Promise<HexString> => {
    const scriptHash = await rpc.getScriptHashByShortAddress(addr);
    if (scriptHash == null) {
      // return undefined;
      throw new Web3Error(`eth address by short address ${addr} not found!`);
    }
    const script = await rpc.getScript(scriptHash);
    if (script == null) {
      // return undefined;
      throw new Web3Error(`eth address by short address ${addr} not found!`);
    }
    return "0x" + script.args.slice(66, 106);
  };

  const data: HexString | undefined = txCallObj.data || "0x0";
  if (isEthWallet) {
    const dataWithShortAddress = await abi.refactor_data_with_short_address(
      data,
      ethToGwAddr
    );
    // replace data
    txCallObj.data = dataWithShortAddress;
  }

  const rawL2Transaction = await buildEthCallTx(txCallObj, rpc);
  const runResult = await rpc.executeRawL2Transaction(
    rawL2Transaction,
    blockNumber
  );

  const abiItem = abi.get_interested_abi_item_by_encoded_data(data);

  if (abiItem && isEthWallet) {
    const returnDataWithShortAddress =
      await abi.refactor_return_value_with_short_address(
        runResult.return_data,
        abiItem,
        gwToEthAddr
      );
    // replace return_data
    runResult.return_data = returnDataWithShortAddress;
  }

  return runResult;
}

async function buildEthCallTx(
  txCallObj: TransactionCallObject,
  rpc: GodwokenClient
): Promise<RawL2Transaction> {
  const fromAddress = txCallObj.from || envConfig.defaultFromAddress;
  const toAddress = txCallObj.to || "0x" + "00".repeat(20);
  const gas = txCallObj.gas || "0x1000000";
  const gasPrice = txCallObj.gasPrice || "0x1";
  const value = txCallObj.value || "0x0";
  const data = txCallObj.data || "0x0";
  let fromId: number | undefined;
  if (
    fromAddress != null &&
    fromAddress != undefined &&
    typeof fromAddress === "string"
  ) {
    const fromScriptHash = ethAddressToScriptHash(fromAddress);
    fromId = await rpc.getAccountIdByScriptHash(fromScriptHash);
    console.log(`fromId: ${fromId}`);
  }

  if (fromId == null) {
    throw new Error("from id not found!");
  }

  const toId = await ethContractAddressToAccountId(toAddress, rpc);
  if (toId == null) {
    throw new Error("to id missing!");
  }
  const nonce = 0;
  const polyjuiceArgs = buildPolyjuiceArgs(
    toId,
    BigInt(gas),
    BigInt(gasPrice),
    BigInt(value),
    data
  );
  const rawL2Transaction = buildRawL2Transaction(
    fromId,
    toId,
    nonce,
    polyjuiceArgs
  );
  console.log(`rawL2Transaction: ${JSON.stringify(rawL2Transaction, null, 2)}`);
  return rawL2Transaction;
}

function extractPolyjuiceSystemLog(logItems: LogItem[]): GodwokenLog {
  for (const logItem of logItems) {
    if (logItem.service_flag === "0x2") {
      return parseLog(logItem);
    }
  }
  throw new Error(
    `Can't found PolyjuiceSystemLog, logItems: ${JSON.stringify(logItems)}`
  );
}

// https://github.com/nervosnetwork/godwoken-polyjuice/blob/v0.6.0-rc1/polyjuice-tests/src/helper.rs#L122
function parseLog(logItem: LogItem): GodwokenLog {
  switch (logItem.service_flag) {
    case SUDT_OPERATION_LOG_FLAG:
      return parseSudtOperationLog(logItem);
    case SUDT_PAY_FEE_LOG_FLAG:
      return parseSudtPayFeeLog(logItem);
    case POLYJUICE_SYSTEM_LOG_FLAG:
      return parsePolyjuiceSystemLog(logItem);
    case POLYJUICE_USER_LOG_FLAG:
      return parsePolyjuiceUserLog(logItem);
    default:
      throw new Error(`Can't parse logItem: ${logItem}`);
  }
}
function parseSudtOperationLog(logItem: LogItem): SudtOperationLog {
  let buf = Buffer.from(logItem.data.slice(2), "hex");
  if (buf.length !== 4 + 4 + 16) {
    throw new Error(
      `invalid sudt operation log raw data length: ${buf.length}`
    );
  }
  const fromId = buf.readUInt32LE(0);
  const toId = buf.readUInt32LE(4);
  const amount = buf.readBigUInt64LE(8);
  return {
    sudtId: +logItem.account_id,
    fromId: fromId,
    toId: toId,
    amount: amount,
  };
}

function parseSudtPayFeeLog(logItem: LogItem): SudtPayFeeLog {
  let buf = Buffer.from(logItem.data.slice(2), "hex");
  if (buf.length !== 4 + 4 + 16) {
    throw new Error(
      `invalid sudt operation log raw data length: ${buf.length}`
    );
  }
  const fromId = buf.readUInt32LE(0);
  const blockProducerId = buf.readUInt32LE(4);
  const amount = buf.readBigUInt64LE(8);
  return {
    sudtId: +logItem.account_id,
    fromId: fromId,
    blockProducerId: blockProducerId,
    amount: amount,
  };
}

function parsePolyjuiceSystemLog(logItem: LogItem): PolyjuiceSystemLog {
  let buf = Buffer.from(logItem.data.slice(2), "hex");
  if (buf.length !== 8 + 8 + 16 + 4 + 4) {
    throw new Error(`invalid system log raw data length: ${buf.length}`);
  }
  const gasUsed = buf.readBigUInt64LE(0);
  const cumulativeGasUsed = buf.readBigUInt64LE(8);
  const createdAddress = "0x" + buf.slice(16, 32).toString("hex");
  const statusCode = buf.readUInt32LE(32);
  return {
    gasUsed: gasUsed,
    cumulativeGasUsed: cumulativeGasUsed,
    createdAddress: createdAddress,
    statusCode: statusCode,
  };
}

function parsePolyjuiceUserLog(logItem: LogItem): PolyjuiceUserLog {
  const buf = Buffer.from(logItem.data.slice(2), "hex");
  let offset = 0;
  const address = buf.slice(offset, offset + 20);
  offset += 20;
  const dataSize = buf.readUInt32LE(offset);
  offset += 4;
  const logData = buf.slice(offset, offset + dataSize);
  offset += dataSize;
  const topics_count = buf.readUInt32LE(offset);
  offset += 4;
  let topics = [];
  for (let i = 0; i < topics_count; i++) {
    const topic = buf.slice(offset, offset + 32);
    offset += 32;
    topics.push("0x" + topic.toString("hex"));
  }

  if (offset !== buf.length) {
    throw new Error(
      `Too many bytes for polyjuice user log data: offset=${offset}, data.len()=${buf.length}`
    );
  }

  return {
    address: "0x" + address.toString("hex"),
    data: "0x" + logData.toString("hex"),
    topics: topics,
  };
}<|MERGE_RESOLUTION|>--- conflicted
+++ resolved
@@ -440,13 +440,8 @@
 
       console.log("RunResult:", runResult);
       return runResult.return_data;
-<<<<<<< HEAD
     } catch (error) {
       throw new Web3Error(error.message, error.data);
-=======
-    } catch (error: any) {
-      throw new Web3Error(error.message);
->>>>>>> a783b125
     }
   }
 
