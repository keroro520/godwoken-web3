--- conflicted
+++ resolved
@@ -56,7 +56,6 @@
   count: HexU32;
 }
 
-<<<<<<< HEAD
 export enum EoaType {
   Eth = "Eth",
   Tron = "Tron",
@@ -117,9 +116,8 @@
   rollupCell: RollupCell;
   rollupConfig: RollupConfig;
   version: string;
-=======
+}
 export interface RegistryAddress {
   registry_id: HexU32;
   address: HexString;
->>>>>>> f7229720
 }